#pragma once

#include <stdint.h>
#include <memory>
#include <mutex>
#include <deque>
#include <atomic>
#include <typeinfo>
#include <utility>

#include <c10/util/Exception.h>
#include <c10/util/C++17.h>
#include <c10/core/Device.h>
#include <c10/core/DispatchKeySet.h>
#include <c10/core/GeneratorImpl.h>

/**
 * Note [Generator]
 * ~~~~~~~~~~~~~~~~
 * A Pseudo Random Number Generator (PRNG) is an engine that uses an algorithm to
 * generate a seemingly random sequence of numbers, that may be later be used in creating
 * a random distribution. Such an engine almost always maintains a state and requires a
 * seed to start off the creation of random numbers. Often times, users have
 * found it beneficial to be able to explicitly create, retain, and destroy
 * PRNG states and also be able to have control over the seed value.
 *
 * A Generator in ATen gives users the ability to read, write and modify a PRNG engine.
 * For instance, it does so by letting users seed a PRNG engine, fork the state of the
 * engine, etc.
 *
 * By default, there is one generator per device, and a device's generator is
 * lazily created. A user can use the torch.Generator() api to create their own generator.
 * Currently torch.Generator() can only create a CPUGenerator.
 */

/**
 * Note [Acquire lock when using random generators]
 * ~~~~~~~~~~~~~~~~~~~~~~~~~~~~~~~~~~~
 * Generator and its derived classes are NOT thread-safe. Please note that most of the
 * places where we have inserted locking for generators are historically based, and we
 * haven't actually checked that everything is truly thread safe (and it probably isn't).
 * Please use the public mutex_ when using any methods from these classes, except for the
 * read-only methods. You can learn about the usage by looking into the unittests
 * (aten/src/ATen/cpu_generator_test.cpp) and other places where we have used lock_guard.
 * 
 * TODO: Look into changing the threading semantics of Generators in ATen (e.g., making
 * them non-thread safe and instead making the generator state splittable, to accommodate
 * forks into other threads).
 */

namespace at {

struct CAFFE2_API Generator {
  Generator() {}

  Generator(c10::GeneratorImpl* g) { this->impl_ = std::shared_ptr<c10::GeneratorImpl>(g); }
  Generator& operator=(c10::GeneratorImpl* g) { this->impl_ = std::shared_ptr<c10::GeneratorImpl>(g); return *this; }

  Generator(std::shared_ptr<c10::GeneratorImpl> g) { this->impl_ = g; }
  Generator& operator=(std::shared_ptr<c10::GeneratorImpl> g) { this->impl_ = g; return *this; }

  bool operator==(const Generator& that) const {
    return (!(this->impl_) && !(that.impl_)) || (this->impl_ == that.impl_);
  }

  bool operator!=(const Generator& that) const {
    return !((*this) == that);
  }

  bool operator==(c10::GeneratorImpl* g) const {
    return this->impl_ && this->impl_.get() == g;
  }

  bool operator!=(c10::GeneratorImpl* g) const {
    return !((*this) == g);
  }

<<<<<<< HEAD
  operator bool() const { return (bool)impl; }

  // c10::GeneratorImpl* operator->() { return impl.get(); }

  c10::GeneratorImpl* operator->() const { return impl.get(); }
=======
  bool defined() const {
    return (bool)impl_;
  }

  c10::GeneratorImpl* operator->() const { return impl_.get(); }
>>>>>>> 2740e64e

  c10::GeneratorImpl* get() const { return impl_.get(); }

  template<typename T>
  T* get() { return dynamic_cast<T*>(impl_.get()); }

 private:
  std::shared_ptr<c10::GeneratorImpl> impl_;
};

template<class Impl, class... Args>
Generator make_generator(Args&&... args) {
  return Generator(std::make_shared<Impl>(args...));
}

} // namespace at<|MERGE_RESOLUTION|>--- conflicted
+++ resolved
@@ -75,19 +75,11 @@
     return !((*this) == g);
   }
 
-<<<<<<< HEAD
-  operator bool() const { return (bool)impl; }
-
-  // c10::GeneratorImpl* operator->() { return impl.get(); }
-
-  c10::GeneratorImpl* operator->() const { return impl.get(); }
-=======
   bool defined() const {
     return (bool)impl_;
   }
 
   c10::GeneratorImpl* operator->() const { return impl_.get(); }
->>>>>>> 2740e64e
 
   c10::GeneratorImpl* get() const { return impl_.get(); }
 
