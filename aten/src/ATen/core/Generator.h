#pragma once

#include <stdint.h>
#include <memory>
#include <mutex>
#include <deque>
#include <atomic>
#include <typeinfo>
#include <utility>
#include <cstddef>

#include <c10/util/Exception.h>
#include <c10/util/C++17.h>
#include <c10/core/Device.h>
#include <c10/core/DispatchKeySet.h>
#include <c10/core/GeneratorImpl.h>
#include <ATen/CPUGenerator.h>
#include <ATen/CUDAGenerator.h>

/**
 * Note [Generator]
 * ~~~~~~~~~~~~~~~~
 * A Pseudo Random Number Generator (PRNG) is an engine that uses an algorithm to
 * generate a seemingly random sequence of numbers, that may be later be used in creating
 * a random distribution. Such an engine almost always maintains a state and requires a
 * seed to start off the creation of random numbers. Often times, users have
 * found it beneficial to be able to explicitly create, retain, and destroy
 * PRNG states and also be able to have control over the seed value.
 *
 * A Generator in ATen gives users the ability to read, write and modify a PRNG engine.
 * For instance, it does so by letting users seed a PRNG engine, fork the state of the
 * engine, etc.
 *
 * By default, there is one generator per device, and a device's generator is
 * lazily created. A user can use the torch.Generator() api to create their own generator.
 * Currently torch.Generator() can only create a CPUGenerator.
 */

/**
 * Note [Acquire lock when using random generators]
 * ~~~~~~~~~~~~~~~~~~~~~~~~~~~~~~~~~~~
 * Generator and its derived classes are NOT thread-safe. Please note that most of the
 * places where we have inserted locking for generators are historically based, and we
 * haven't actually checked that everything is truly thread safe (and it probably isn't).
 * Please use the public mutex_ when using any methods from these classes, except for the
 * read-only methods. You can learn about the usage by looking into the unittests
 * (aten/src/ATen/cpu_generator_test.cpp) and other places where we have used lock_guard.
 * 
 * TODO: Look into changing the threading semantics of Generators in ATen (e.g., making
 * them non-thread safe and instead making the generator state splittable, to accommodate
 * forks into other threads).
 */

namespace at {

struct CAFFE2_API Generator {
  Generator() {}

  explicit Generator(std::shared_ptr<c10::GeneratorImpl> gen_impl)
   : impl_(std::move(gen_impl)) {
    if (impl_.get() == nullptr) {
      throw std::runtime_error("GeneratorImpl with nullptr is not supported");
    }
  }

  // TODO(pbelevich): delete this after replace Generator generator = nullptr with c10::optional<at::Generator> = c10::nullopt
<<<<<<< HEAD
  Generator(nullptr_t gen_impl) {}
=======
  Generator(std::nullptr_t gen_impl) {}
>>>>>>> c2c8e390

  explicit Generator(Device device) {
#ifdef USE_CUDA
    if (device.type() == at::kCPU) {
      this->impl_ = std::make_shared<CPUGenerator>();
    } else if (device.type() == at::kCUDA){
      this->impl_ = std::make_shared<CUDAGenerator>(device.index());
    } else {
      AT_ERROR("Device type ", c10::DeviceTypeName(device.type()),
              " is not supported for torch.Generator() api.");
    }
#else
    TORCH_CHECK(device.type() == at::kCPU,
                "Device type ", c10::DeviceTypeName(device.type()),
                " is not supported for Generator API.");
    this->impl_ = std::make_shared<CPUGenerator>();
#endif
  }

  bool operator==(const Generator& rhs) const {
    return (!(this->impl_) && !(rhs.impl_)) || (this->impl_ == rhs.impl_);
  }

  bool operator!=(const Generator& rhs) const {
    return !((*this) == rhs);
  }

  bool defined() const {
    return (bool)impl_;
  }

  c10::GeneratorImpl* operator->() const { return impl_.get(); }

  template<typename T>
  T* get() const { return static_cast<T*>(impl_.get()); }

 private:
  std::shared_ptr<c10::GeneratorImpl> impl_;
};

template<class Impl, class... Args>
Generator make_generator(Args&&... args) {
  return Generator(std::make_shared<Impl>(args...));
}

/**
 * Utility function to static cast input Generator* to
 * the backend generator type (CPU/CUDAGenerator etc.)
 */
template <typename T>
static inline T * check_generator(Generator expr) {
  if (T::device_type() == expr->device().type()) {
    return expr.get<T>();
  }
  AT_ERROR("Expected a '", T::device_type(), "' device type for generator but found '", expr->device().type(), "'");
}

/**
 * Utility function used in tensor implementations, which
 * supplies the default generator to tensors, if an input generator
 * is not supplied. The input Generator* is also static casted to
 * the backend generator type (CPU/CUDAGenerator etc.)
 */
template <typename T>
static inline T* get_generator_or_default(const Generator& expr, const Generator& defaultValue) {
  T* result = expr.defined() ? check_generator<T>(expr) : check_generator<T>(defaultValue);
  if (result == nullptr) {
    AT_ERROR("Expected a '", T::device_type(), "' device type for generator but found 'nullptr'");
  }
  return result;
}

namespace detail {

CAFFE2_API const Generator& getDefaultCPUGenerator();
CAFFE2_API Generator createCPUGenerator(uint64_t seed_val = default_rng_seed_val);

} // namespace detail

namespace cuda {
namespace detail {

  TORCH_CUDA_API const Generator& getDefaultCUDAGenerator(DeviceIndex device_index = -1);
  TORCH_CUDA_API Generator createCUDAGenerator(DeviceIndex device_index = -1);

} // namespace detail
} // namespace cuda

} // namespace at<|MERGE_RESOLUTION|>--- conflicted
+++ resolved
@@ -64,11 +64,7 @@
   }
 
   // TODO(pbelevich): delete this after replace Generator generator = nullptr with c10::optional<at::Generator> = c10::nullopt
-<<<<<<< HEAD
-  Generator(nullptr_t gen_impl) {}
-=======
   Generator(std::nullptr_t gen_impl) {}
->>>>>>> c2c8e390
 
   explicit Generator(Device device) {
 #ifdef USE_CUDA
