#pragma once

#include <torch/arg.h>
#include <torch/nn/module.h>
#include <torch/optim/optimizer.h>
#include <torch/optim/serialize.h>
#include <torch/serialize/archive.h>
#include <torch/types.h>

#include <functional>
#include <memory>
#include <string>
#include <vector>

namespace torch {
namespace serialize {
class OutputArchive;
class InputArchive;
} // namespace serialize
} // namespace torch

namespace torch {
namespace optim {

struct TORCH_API RMSpropOptions : public OptimizerCloneableOptions<RMSpropOptions> {
  RMSpropOptions(double lr = 1e-2);
  TORCH_ARG(double, lr) = 1e-2;
  TORCH_ARG(double, alpha) = 0.99;
  TORCH_ARG(double, eps) = 1e-8;
  TORCH_ARG(double, weight_decay) = 0;
  TORCH_ARG(double, momentum) = 0;
  TORCH_ARG(bool, centered) = false;

 public:
  void serialize(torch::serialize::InputArchive& archive) override;
  void serialize(torch::serialize::OutputArchive& archive) const override;
  TORCH_API friend bool operator==(const RMSpropOptions& lhs, const RMSpropOptions& rhs);
  ~RMSpropOptions() = default;
};

struct TORCH_API RMSpropParamState : public OptimizerCloneableParamState<RMSpropParamState> {
  TORCH_ARG(int64_t, step) = 0;
  TORCH_ARG(torch::Tensor, square_avg);
  TORCH_ARG(torch::Tensor, momentum_buffer) = {};
  TORCH_ARG(torch::Tensor, grad_avg) = {};

 public:
  void serialize(torch::serialize::InputArchive& archive) override;
  void serialize(torch::serialize::OutputArchive& archive) const override;
  TORCH_API friend bool operator==(const RMSpropParamState& lhs, const RMSpropParamState& rhs);
  ~RMSpropParamState() = default;
};

class TORCH_API RMSprop : public Optimizer {
 public:
  explicit RMSprop(std::vector<OptimizerParamGroup> param_groups,
      RMSpropOptions defaults) : Optimizer(std::move(param_groups), std::make_unique<RMSpropOptions>(defaults)) {
    TORCH_CHECK(defaults.lr() >= 0, "Invalid learning rate: ", defaults.lr());
    TORCH_CHECK(defaults.eps() >= 0, "Invalid epsilon value: ", defaults.eps());
    TORCH_CHECK(defaults.momentum() >= 0, "Invalid momentum value: ", defaults.momentum());
    TORCH_CHECK(defaults.weight_decay() >= 0, "Invalid weight_decay value: ", defaults.weight_decay());
    TORCH_CHECK(defaults.alpha() >= 0, "Invalid alpha value: ", defaults.alpha());
  }
<<<<<<< HEAD

  explicit RMSprop(std::vector<Tensor> params,
      RMSpropOptions defaults) : RMSprop({std::move(OptimizerParamGroup(params))}, defaults) {}
=======
>>>>>>> fa5bc9fa

  explicit RMSprop(std::vector<Tensor> params,
      RMSpropOptions defaults) : RMSprop({std::move(OptimizerParamGroup(params))}, defaults) {}

<<<<<<< HEAD
=======
  torch::Tensor step(LossClosure closure = nullptr) override;

>>>>>>> fa5bc9fa
  /// Returns the number of parameters referenced by the optimizer.
  size_t size() const noexcept override;

  /// Adds the given vector of parameters to the optimizer's parameter list.
  void add_parameters(const std::vector<Tensor>& parameters) override;

  /// Provides a const reference to the parameters this optimizer holds.
  const std::vector<Tensor>& parameters() const noexcept override;

  /// Provides a reference to the parameters this optimizer holds.
  std::vector<Tensor>& parameters() noexcept override;

  void save(serialize::OutputArchive& archive) const override;
  void load(serialize::InputArchive& archive) override;

 private:
  template <typename Self, typename Archive>
  static void serialize(Self& self, Archive& archive) {
    _TORCH_OPTIM_SERIALIZE_WITH_TEMPLATE_ARG(RMSprop);
  }
};
} // namespace optim
} // namespace torch<|MERGE_RESOLUTION|>--- conflicted
+++ resolved
@@ -61,21 +61,12 @@
     TORCH_CHECK(defaults.weight_decay() >= 0, "Invalid weight_decay value: ", defaults.weight_decay());
     TORCH_CHECK(defaults.alpha() >= 0, "Invalid alpha value: ", defaults.alpha());
   }
-<<<<<<< HEAD
-
-  explicit RMSprop(std::vector<Tensor> params,
-      RMSpropOptions defaults) : RMSprop({std::move(OptimizerParamGroup(params))}, defaults) {}
-=======
->>>>>>> fa5bc9fa
 
   explicit RMSprop(std::vector<Tensor> params,
       RMSpropOptions defaults) : RMSprop({std::move(OptimizerParamGroup(params))}, defaults) {}
 
-<<<<<<< HEAD
-=======
   torch::Tensor step(LossClosure closure = nullptr) override;
 
->>>>>>> fa5bc9fa
   /// Returns the number of parameters referenced by the optimizer.
   size_t size() const noexcept override;
 
