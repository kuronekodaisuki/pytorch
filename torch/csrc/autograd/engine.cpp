--- conflicted
+++ resolved
@@ -768,39 +768,29 @@
   return execute_with_graph_task(graph_task, graph_root);
 }
 
-<<<<<<< HEAD
+void Engine::initialize_device_threads_pool() {
+  track_bad_autograd_forks();
+  TORCH_CHECK(!in_bad_autograd_fork,
+              "Unable to handle autograd's threading in combination with fork-based multiprocessing. "
+              "See https://github.com/pytorch/pytorch/wiki/Autograd-and-Fork");
+  std::call_once(start_device_threads_flag_, &Engine::start_device_threads, this);
+}
+
 void Engine::enqueue_blocked_task_on_cpu(NodeTask task) {
-  std::call_once(start_device_threads_flag_, &Engine::start_device_threads, this);
+  initialize_device_threads_pool();
   std::shared_ptr<GraphTask> graph_task = task.base_.lock();
   // The graph_task must be alive at this point, because internal autograd machinary
   // who calls this API (Distributed Autograd Engine) increases outstanding_tasks_
   // outside this API to keep the GraphTask alive
   TORCH_INTERNAL_ASSERT(graph_task, "GraphTask is no longer valid!");
   ready_queue(graph_task, at::kCPU).push(
-=======
-void Engine::initialize_threads_pool() {
-  track_bad_autograd_forks();
-  TORCH_CHECK(!in_bad_autograd_fork,
-              "Unable to handle autograd's threading in combination with fork-based multiprocessing. "
-              "See https://github.com/pytorch/pytorch/wiki/Autograd-and-Fork");
-  std::call_once(start_threads_flag_, &Engine::start_threads, this);
-}
-
-void Engine::enqueue_blocked_task_on_cpu(NodeTask task) {
-  initialize_threads_pool();
-  ready_queue(at::kCPU).push(
->>>>>>> 1beb309e
       std::move(task), /* incrementOutstandingTasks */ false);
 }
 
 variable_list Engine::execute_with_graph_task(
     const std::shared_ptr<GraphTask>& graph_task,
     std::shared_ptr<Node> graph_root) {
-<<<<<<< HEAD
-  std::call_once(start_device_threads_flag_, &Engine::start_device_threads, this);
-=======
-  initialize_threads_pool();
->>>>>>> 1beb309e
+  initialize_device_threads_pool();
   // Lock mutex for GraphTask.
   std::unique_lock<std::mutex> lock(graph_task->mutex_);
 
