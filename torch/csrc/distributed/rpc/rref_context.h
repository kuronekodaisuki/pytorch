#pragma once

#include <c10/util/Optional.h>
#include <torch/csrc/distributed/rpc/message.h>
#include <torch/csrc/distributed/rpc/rpc_agent.h>
#include <torch/csrc/distributed/rpc/rref_impl.h>
#include <torch/csrc/distributed/rpc/types.h>
#include <torch/csrc/utils/future.h>

#include <atomic>

namespace torch {
namespace distributed {
namespace rpc {

namespace callback {
// It's the callback for RemoteCall.
void TORCH_API confirmPendingUser(
    const rpc::Message& message,
    const c10::optional<utils::FutureError>& futErr);

// It's the callback for finishing creating owner rref, it returned deletedRRef,
// so that the deletedRRef can be handled under GIL in python_functions.cpp if
// deletedRRef contains python object.
c10::intrusive_ptr<RRef> TORCH_API finishCreatingOwnerRRef(
    const Message& message,
    const c10::optional<utils::FutureError>& futErr);
} // namespace callback

// Manages RRef lifetime and keeps track of RRef forks.
class TORCH_API RRefContext {
 public:
  static RRefContext& getInstance();
  // NB: This method must be called before destructing RRefContext singleton.
  // Similar to delForkOfOwner, this method returns a vector of OwnerRRefs that
  // hold py::object. The call-site is also responsible for resetting those
  // shared_ptr objects with a GIL. See comments at delForkOfOwner() for more
  // details.
  static std::vector<c10::intrusive_ptr<RRef>> destroyInstance(
      bool ignoreRRefLeak = true);

  static void handleException(const c10::optional<utils::FutureError>& futErr);

  RRefContext(const RRefContext&) = delete;
  RRefContext(RRefContext&& other) = delete;
  void operator=(const RRefContext&) = delete;
  RRefContext& operator=(RRefContext&& other) = delete;

  ~RRefContext();

  // get the worker id of the current worker
  inline worker_id_t getWorkerId() const {
    return agent_->getWorkerInfo().id_;
  }

  // get the worker name of the current worker
  inline const std::string& getWorkerName() const {
    return agent_->getWorkerInfo().name_;
  }

  //  generate a globally unique ID
  inline GloballyUniqueId genGloballyUniqueId() {
    return GloballyUniqueId(getWorkerId(), nextLocalId_++);
  }

  inline const std::shared_ptr<RpcAgent>& agent() const {
    return agent_;
  }

  // create a ``UserRRef`` owned by the worker ``ownerId``
  c10::intrusive_ptr<UserRRef> createUserRRef(
      worker_id_t ownerId,
      const TypePtr& type);

  // Convert an RRefForkData into an RRef. This RRef could be user or owner.
  // This RRef could have already existed before, or could be created in this
  // method, we pass type here to validate or help the rref creation.
  c10::intrusive_ptr<RRef> getOrCreateRRef(
      const RRefForkData& rfd,
      const TypePtr& type);

  // Get the ``OwnerRRef`` of id ``rrefId``. If it does not exist, create a new
  // one.
  c10::intrusive_ptr<OwnerRRef> getOrCreateOwnerRRef(
      const RRefId& rrefId,
      const TypePtr& type);

  // Create an empty owner rref of type.
  c10::intrusive_ptr<OwnerRRef> createOwnerRRef(const TypePtr& type);

  c10::intrusive_ptr<OwnerRRef> getOwnerRRef(const RRefId& rrefId);

  // Adding the RRefId of an OwnerRRef into the forks_ map. This is useful when
  // making a remote call to self, which as for now, still goes through serde
  // and invokes request callback. In this case, the OwnerRRef has already been
  // created on the send side, and we need to pass it to the receive side,
  // instead of creating a new OwnerRRef. This is done by adding the OwnerRRef
  // into owners_. However, that alone is not enough, as it could be deleted
  // when all UserRRef die, which would then remove the OwnerRRef from owners_
  // and this could happen before the self remote call finishes. To prevent
  // that, this API adds the RRefId as a ForkId, which will then delete the
  // ForkId when the self remote is done.
  void addSelfAsFork(c10::intrusive_ptr<OwnerRRef>& rref);

  // Register a fork of the ``OwnerRRef``, and inserts a intrusive_ptr of the
  // ``OwnerRRef`` in a map to keep it alive.
  void addForkOfOwner(const RRefId& rrefId, const ForkId& forkId);
  // Delete a fork of the ``OwnerRRef``. NB: this could trigger deletion on the
  // IValue or py::object. For the later, this method will acquire GIL.
  // NB: If this fork deletion triggered deleting OwnerRRef, this method will
  // return a shared_ptr to the OwnerRRef, which is likely to be the last
  // shared_ptr instance for it. Therefore, deleting this shared_ptr<OwnerRRef>
  // will also trigger deleting the object it points to. If OwnerRRef holds a
  // py::object, deleting it require GIL. The call site should guarded it with
  // a GIL and reset the shared_ptr. The GIL-guarded deletion is intentionally
  // left out of this function to avoid creating dependency on pybind.
  c10::intrusive_ptr<RRef> delForkOfOwner(
      const RRefId& rrefId,
      const ForkId& forkId);

  // Invoked when pickling an RRef to setup child/fork properly
  RRefForkData prepareChildFork(const c10::intrusive_ptr<RRef>& rref);
  // Invoked when unpickling an RRef to send RREF_FORK_REQUEST to owner and
  // send RREF_CHILD_ACCEPT to the parent.
  // NB: forkId is necessary here as the rref could be an OwnerRRef
  void notifyOwnerAndParentOfFork(
      const ForkId& forkId,
      worker_id_t parent,
      const c10::intrusive_ptr<RRef>& rref);

  // When a UserRRef is forked to another worker (user or owner), it is added
  // into pendingChildren_ to be held alive until it receives RREF_CHILD_ACCEPT
  // from the child.
  // NB: This is necessary for both user and owner child. As we do not have FIFO
  // communication between workers, we need this strategy to make sure that all
  // previously submitted rpc/remote calls are acked before sending out the
  // RREF_USER_DELETE message. Otherwise, the OwnerRRef could be deleted too
  // soon.
  void addPendingChild(
      const ForkId& forkId,
      const c10::intrusive_ptr<RRef>& rref);
  void delPendingChild(const ForkId& forkId);

  // When a UserRRef is created, it is added into pendingUsers_ to be held alive
  // until it receives RREF_USER_ACCEPT from the owner.
  void addPendingUser(
      const ForkId& forkId,
      const c10::intrusive_ptr<RRef>& rref);
  void delPendingUser(const ForkId& forkId);

  // Start recroding new pending UserRRefs. All pending UserRRefs introduced
  // after this point will be put into the thread_local userTable_.
  void recordThreadLocalPendingUsers();
  // Wait until all pending UserRRefs in userTable_ are confirmed by their
  // owners and then clear the userTable_. This is invoked to make sure RRefs
  // in user function args are confirmed before launching user code.
  void waitForThreadLocalPendingUsers();

  void delUser(
      const worker_id_t owner,
      const RRefId& rrefId,
      const ForkId& forkId);
  void delAllUsers(std::chrono::milliseconds timeoutMillis);

  std::unordered_map<std::string, std::string> getDebugInfo();

 private:
  struct PendingUserState {
    PendingUserState(c10::intrusive_ptr<RRef> rref) : rref_(std::move(rref)) {}

    inline void confirm() {
      c10::static_intrusive_pointer_cast<UserRRef>(rref_)->confirm();
      future_.markCompleted(true);
    }

    c10::intrusive_ptr<RRef> rref_;
    // Use Future.wait() and Future.markCompleted() to block and unblock user
    // functions. The bool value wrapped by the future_ is not used.
    torch::utils::Future<bool> future_;
  };

  RRefContext(std::shared_ptr<RpcAgent>);

  c10::intrusive_ptr<UserRRef> createUserRRef(
      worker_id_t ownerId,
      const RRefId& rrefId,
      const ForkId& forkId,
      const TypePtr& type);

  void finishForkRequest(const ForkId& forkId, worker_id_t parent);

  // If there is any leak on any RRef, this method will throw an error.
  void checkRRefLeaks(bool ignoreRRefLeak);

  static std::atomic<local_id_t> nextLocalId_;

  const std::shared_ptr<RpcAgent> agent_;
  mutable std::mutex mutex_;
  // Keep OwnerRRefs alive until there is no living UserRRefs.
  std::unordered_map<RRefId, c10::intrusive_ptr<RRef>, RRefId::Hash> owners_;
  // A conditional variable to block getOwnerRRef() calls until the
  // corresponding OwnerRRef has been created and inserted into the owners_ map.
  // The method getOwnerRRef() is triggered by rref.to_here() messages. The
  // reason for having this CV is because rref.to_here() message and rpc.remote
  // message may arrive in any order, and to_here() can only be served when the
  // RRef value is ready. In the previous version, we used to block the
  // to_here() call by waiting on the CV member variable in OwnerRRef. However,
  // that means the to_here() call has to first create the OwnerRRef, which
  // would require knowing the IValue type when if we want to make RRef an
  // IValue. Instead of sending serialized TypePtr in every to_here() message,
  // we decided to only create OwnerRRef when processing remote calls.
  // TODO: As OwnerRRef::getValue() is always called after
  // OwnerRRef::setValue(), we should be able to remove the CV from OwnerRRef.
  std::condition_variable ownerCV_;
  // Tracks known living UserRRefs of an OwnerRRef
  std::unordered_map<
      RRefId,
      std::unordered_set<ForkId, ForkId::Hash>,
      RRefId::Hash>
      forks_;

  // This cond var is used by deleteAllUsers(), a event notificaton is sent if
  // number of pending UserRRef or UserRRef children is reduced, or
  // number of owned OwnerRRef is reduced.
  std::condition_variable deleteAllUsersCV_;
  // The follow 3 maps keep UserRRefs alive by holding a intrusive_ptr to the
  // RRef instances. A UserRRef must be added into this map if any of the
  // following two conditions is true:
  //
  // (1) A UserRRef has not been accepted by owner yet.
  //
  //     It can be used or shared, but cannot be deleted, and hence kept alive
<<<<<<< HEAD
  //     in this map. A message of type RREF_USER_ACCEPT will remove the
  //     corresponding RRef from this map.
  std::unordered_map<ForkId, std::shared_ptr<PendingUserState>, ForkId::Hash>
=======
  //     in this map. A message of type RREF_USER_ACCEPT will move the
  //     corresponding RRef from pendingUsers_ map to confirmedUsers_ map.
  std::unordered_map<ForkId, c10::intrusive_ptr<RRef>, ForkId::Hash>
>>>>>>> 6e7bcc26
      pendingUsers_;
  //     UserRRefs are added into this map when it is confirmed by the owner.
  //     When destroying RRefContext this map helps to find local UserRRefs
  //     and send delete messages if they are still not deleted by Python
  //     garbage collection.
  std::unordered_map<ForkId, c10::weak_intrusive_ptr<RRef>, ForkId::Hash>
      confirmedUsers_;

  // (2) A UserRRef has forked a child UserRRef which has not been accepted by
  //     the owner yet.
  //
  //     In this case, this UserRRef cannot send out RREF_USER_DELETE message,
  //     as it could potentially trigger the OwnerRRef been deleted before the
  //     owner learns about the forked child.
  std::unordered_map<ForkId, c10::intrusive_ptr<RRef>, ForkId::Hash>
      pendingChildren_;

  std::mutex destroyedMutex_;
  bool destroyed_;

  // Thread local states to keep UserRRefs deserialized from user function
  // arguments.
  static thread_local std::vector<std::shared_ptr<PendingUserState>> userTable_;
  // A flag indicating whether subsequently created UserRRefs should be added to
  // the thread_local userTable_. The flag is set to true before serializing
  // RPC arguments and then set to false before running the corresponding
  // user code. See addPendingUser and delPendingUser for more details.
  // NB: The reason for having this flag is because addPendingUser are called in
  // two cases, and we only want to track the 2nd case.
  // (1) RRef as the return value: when calling rpc.remote, the UserRRef on the
  //     caller side is added to the context using addPendingUser.
  // (2) RRef as an argument: When running an RPC using RRefs as arguments, the
  //     RRef is forwarded to the callee as new UserRRefs (if the callee is not
  //     the owner). In this case, we block running the user function until all
  //     UserRRefs are confirmed by the owner.
  // This contract gurantees that no UserRRefs can be used remotely without
  // confirmation. Note that, however, the UserRRef created by rpc.remote can
  // still be passed to local functions as arguments and used there. This is by
  // design, because this feature is especially useful when, say a master node
  // creates multiple UserRRefs in a loop and then shares them with other nodes.
  // Blocking every iteration in the loop until RRefs are confirmed will slow
  // this down. This nuance on UserRRef can be interpreted as we only make
  // exceptions for UserRRef creators. And using the UserRRef on its creator
  // without confirmation is OK, because the creator would either call to_here
  // or forward the UserRRef, and both would then require confirmations from the
  // owner.
  static thread_local bool recording;
};

} // namespace rpc
} // namespace distributed
} // namespace torch<|MERGE_RESOLUTION|>--- conflicted
+++ resolved
@@ -230,15 +230,9 @@
   // (1) A UserRRef has not been accepted by owner yet.
   //
   //     It can be used or shared, but cannot be deleted, and hence kept alive
-<<<<<<< HEAD
-  //     in this map. A message of type RREF_USER_ACCEPT will remove the
-  //     corresponding RRef from this map.
-  std::unordered_map<ForkId, std::shared_ptr<PendingUserState>, ForkId::Hash>
-=======
   //     in this map. A message of type RREF_USER_ACCEPT will move the
   //     corresponding RRef from pendingUsers_ map to confirmedUsers_ map.
-  std::unordered_map<ForkId, c10::intrusive_ptr<RRef>, ForkId::Hash>
->>>>>>> 6e7bcc26
+  std::unordered_map<ForkId, std::shared_ptr<PendingUserState>, ForkId::Hash>
       pendingUsers_;
   //     UserRRefs are added into this map when it is confirmed by the owner.
   //     When destroying RRefContext this map helps to find local UserRRefs
