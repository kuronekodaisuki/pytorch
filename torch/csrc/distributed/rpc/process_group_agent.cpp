#include <torch/csrc/distributed/rpc/process_group_agent.h>

#include <c10/util/C++17.h>
#include <c10d/ProcessGroup.hpp>
#include <torch/csrc/distributed/rpc/request_callback_impl.h>
#include <torch/csrc/distributed/rpc/utils.h>

#include <Python.h>

namespace torch {
namespace distributed {
namespace rpc {

//////////////////////////  MessageCounter  /////////////////////////////////

ProcessGroupAgent::MessageCounter::MessageCounter(int worldSize)
    : counters_(worldSize) {}

void ProcessGroupAgent::MessageCounter::increment(int dst) {
  std::lock_guard<std::mutex> guard(mutex_);
  ++counters_[dst];
}

std::vector<int64_t> ProcessGroupAgent::MessageCounter::snapshot() {
  std::lock_guard<std::mutex> guard(mutex_);
  return counters_;
}

//////////////////////////  MetricsTracker  /////////////////////////////////

ProcessGroupAgent::AverageMetricsTracker::AverageMetricsTracker(
    std::string key,
    uint64_t currentSum,
    uint64_t currentCount)
    : key_(std::move(key)),
      currentSum_(currentSum),
      currentCount_(currentCount) {}

void ProcessGroupAgent::AverageMetricsTracker::addData(uint64_t dataPoint) {
  currentSum_ += dataPoint;
  ++currentCount_;
}

double ProcessGroupAgent::AverageMetricsTracker::computeAverage() {
  return currentCount_ == 0 ? 0 : currentSum_ / (double)currentCount_;
}

////////////////////////  ProcessGroupAgent  /////////////////////////////////

const ProcessGroupAgent::steady_clock_time_point
    ProcessGroupAgent::kInfiniteTimeoutTimePoint =
        std::chrono::time_point<std::chrono::steady_clock>::max();
const std::string kNumPendingRequests = "agent.num_pending_requests";
const std::string kThreadPoolSize = "agent.thread_pool_size";
const std::string kNumIdleThreads = "agent.num_idle_threads";
const std::string kGilAverageWaitTime = "agent.gil_average_wait_time_us";
const std::string kClientActiveCalls = "agent.client_active_calls";
const std::string kServerActiveCalls = "agent.server_active_calls";
const std::string kServerActiveAsyncCalls = "agent.server_active_async_calls";

void ProcessGroupAgent::collectNames() {
  const std::string& workerName = workerInfo_.name_;
  const auto worldSize = pg_->getSize();

  // use c10d allgather to collect names
  torch::Tensor nameTensor =
      torch::zeros({WorkerInfo::MAX_NAME_LEN}, torch::kChar);
  memcpy(nameTensor.storage().data(), workerName.c_str(), workerName.length());
  std::vector<torch::Tensor> inputName = {nameTensor};
  std::vector<std::vector<torch::Tensor>> outputNames(1);
  for (int i = 0; i < worldSize; ++i) {
    outputNames[0].emplace_back(
        torch::empty({WorkerInfo::MAX_NAME_LEN}, {torch::kChar}));
  }
  pg_->allgather(outputNames, inputName)->wait();

  // convert collected name tensors into string names
  for (int i = 0; i < worldSize; ++i) {
    torch::Tensor& tensor = outputNames[0][i];
    std::string peerName((const char*)tensor.storage().data<signed char>());

    TORCH_CHECK(
        nameMap_.find(peerName) == nameMap_.end(),
        "RpcAgent name ",
        peerName,
        " is not unique.");

    nameMap_[std::move(peerName)] = i;
  }
}

ProcessGroupAgent::ProcessGroupAgent(
    std::string workerName,
    std::shared_ptr<c10d::ProcessGroup> pg,
    int numSendRecvThreads,
    std::chrono::milliseconds rpcTimeout)
    : RpcAgent(
          WorkerInfo(std::move(workerName), pg->getRank()),
          std::make_unique<RequestCallbackImpl>(),
          rpcTimeout),
      pg_(std::move(pg)),
      sendCounts_(pg_->getSize()),
      recvCounts_(pg_->getSize()),
      nextId_(0),
      sendMutexes_(pg_->getSize()),
      threadPool_(numSendRecvThreads) {
  // initialize metric info counters
  metrics_.resize(ProcessGroupAgentMetrics::N_METRICS);
  metrics_[ProcessGroupAgentMetrics::GIL_WAIT_TIME] =
      std::make_unique<AverageMetricsTracker>(kGilAverageWaitTime);
  collectNames();
  TORCH_CHECK(
      nameMap_.size() > 1,
      "ProcessGroupAgent requires world_size to "
      "be at least 2, but got ",
      nameMap_.size());
  auto workerRankIter = nameMap_.find(workerInfo_.name_);
  TORCH_CHECK(
      workerRankIter != nameMap_.end(),
      "Failed to resolve worker "
      "name ",
      workerInfo_.name_,
      " to a ProcessGroup rank.");
  TORCH_CHECK(
      pg_->getRank() == workerRankIter->second,
      "Resolved worker rank ",
      workerRankIter->second,
      " does not match ProcessGroup rank ",
      pg_->getRank());

  // tmp vector to sort names in rank's order
  std::vector<std::string> tmpWorkerIds(pg_->getSize());
  for (auto& entry : nameMap_) {
    tmpWorkerIds[entry.second] = entry.first;
  }

  allWorkerInfo_.reserve(pg_->getSize());
  for (int rank = 0; rank < (int)tmpWorkerIds.size(); ++rank) {
    allWorkerInfo_.emplace_back(std::move(tmpWorkerIds[rank]), rank);
  }
}

ProcessGroupAgent::~ProcessGroupAgent() {
  if (rpcRunning_) {
    shutdown();
  }
}

const WorkerInfo& ProcessGroupAgent::getWorkerInfo(
    const std::string& workerName) const {
  const auto idIter = nameMap_.find(workerName);
  TORCH_CHECK(
      idIter != nameMap_.end(), "Unknown destination worker ", workerName);

  return allWorkerInfo_[idIter->second];
}

const WorkerInfo& ProcessGroupAgent::getWorkerInfo(worker_id_t id) const {
  return allWorkerInfo_[id];
}

std::vector<WorkerInfo> ProcessGroupAgent::getWorkerInfos() const {
  return allWorkerInfo_;
}

void ProcessGroupAgent::join() {
  sync();
  std::unique_lock<std::mutex> lock(futureMutex_);
  futureCV_.wait(
      lock, [this] { return futures_.empty() && futureTimeouts_.empty(); });
  lock.unlock();
  pg_->barrier()->wait();
}

bool ProcessGroupAgent::hasPendingMessage() {
  const auto worldSize = pg_->getSize();
  std::vector<int64_t> snapshot;
  snapshot.reserve(2 * worldSize);
  auto recvSnapshot = recvCounts_.snapshot();
  auto sendSnapshot = sendCounts_.snapshot();
  snapshot.insert(
      snapshot.end(),
      std::make_move_iterator(recvSnapshot.begin()),
      std::make_move_iterator(recvSnapshot.end()));
  snapshot.insert(
      snapshot.end(),
      std::make_move_iterator(sendSnapshot.begin()),
      std::make_move_iterator(sendSnapshot.end()));

  std::vector<torch::Tensor> inputSnapshot = {
      torch::from_blob(snapshot.data(), {2, worldSize}, {torch::kInt64})};
  // allgather both send and recv messages in one shot
  std::vector<std::vector<torch::Tensor>> outputSnapshots(1);

  for (int i = 0; i < worldSize; ++i) {
    outputSnapshots[0].emplace_back(
        torch::zeros({2, worldSize}, {torch::kInt64}));
  }

  pg_->allgather(outputSnapshots, inputSnapshot)->wait();

  // loop through all send/recv pairs to make sure that all sent messages are
  // processed.
  const auto& peerCounts = outputSnapshots[0];
  for (int from = 0; from < worldSize; ++from) {
    for (int to = 0; to < worldSize; ++to) {
      // peerCounts[x][0] is recv counts, and peerCounts[x][1] is send counts

      const auto& sentCnt = peerCounts[from][1][to].data_ptr<int64_t>()[0];
      const auto& recvCnt = peerCounts[to][0][from].data_ptr<int64_t>()[0];
      // NB: we cannot throw an error when sentCnt < recvCnt here. Because, send
      // and recv counts on different workers are read in a distributed manner.
      // It is possible that the sender reads its send count before sending, but
      // the receive reads its recv count after receiving. Hence, both > and <
      // are valid states.
      if (sentCnt != recvCnt) {
        return true;
      }
    }
  }
  return false;
}

void ProcessGroupAgent::sync() {
  // Block until all processes wants to sync.
  pg_->barrier()->wait();
  // block until all peers agree that all sent messages have been processed.
  do {
    // Finish all send/recv tasks in the thread pool
    threadPool_.waitWorkComplete();
    // As there could be nested RPC calls, or response callback could also
    // trigger more messages to be sent, we need to wait for the thread pool
    // again.
  } while (hasPendingMessage());
}

void ProcessGroupAgent::start() {
  {
    std::lock_guard<std::mutex> futureLock{futureMutex_};
    rpcRunning_.store(true);
  }
  listenerThread_ = std::thread(&ProcessGroupAgent::listenLoop, this);
  futureTimeoutThread_ =
      std::thread(&ProcessGroupAgent::pollTimedOutRPCs, this);
}

void ProcessGroupAgent::shutdown() {
  LOG(INFO) << "Shutting down ProcessGroupAgent on rank " << pg_->getRank()
            << ".";
  std::unique_lock<std::mutex> lock{futureMutex_};
  if (!rpcRunning_.exchange(false)) {
    return;
  }
  lock.unlock();
  futureTimeoutCV_.notify_one();
  futureTimeoutThread_.join();
  {
    std::unique_lock<std::mutex> lock(recvWorkMutex_);
    if (recvWork_) {
      recvWork_->abort();
    }
  }
  LOG(INFO) << "Worker " << RpcAgent::getWorkerInfo().id_
            << " aborting pending sends to all dst ranks";
  // Abort any pending sends to any destination rank.
  {
    std::lock_guard<std::mutex> lock(pendingSendMutex_);
    for (auto& it : currentPendingSends_) {
      const auto& pendingSends = it.second;
      for (auto send : pendingSends) {
        send->abort();
      }
    }
  }
  LOG(INFO) << "Worker " << RpcAgent::getWorkerInfo().id_
            << " call into waitWorkComplete.";
  threadPool_.waitWorkComplete();
  LOG(INFO) << "Worker " << RpcAgent::getWorkerInfo().id_
            << " call into listener join.";
  listenerThread_.join();
  LOG(INFO) << "Worker " << RpcAgent::getWorkerInfo().id_
            << " shutdown complete.";
}

std::shared_ptr<FutureMessage> ProcessGroupAgent::send(
    const WorkerInfo& to,
    Message&& message) {
  // Throw if we previously encountered an exception in ::listenLoop.
  {
    std::unique_lock<std::mutex> guard(listenLoopExceptionMutex_);
    if (listenLoopException_) {
      std::rethrow_exception(listenLoopException_);
    }
  }

  if (!rpcRunning_.load()) {
    // We are trying to send but RPC has been shut down on this node. This can
    // happen if we are in a shutdown sequence but background threads are still
    // processing messages that result in send()s. Throw a descriptive error.
    auto err = c10::str(
        "Node ",
        RpcAgent::getWorkerInfo().id_,
        "tried to send() a message of type ",
        message.type(),
        " but RPC is no longer running on this node.");
    throw std::runtime_error(err);
  }
  TORCH_CHECK(
      to.id_ < (worker_id_t)pg_->getSize(),
      "Destination rank is out of bound, got ",
      to.id_,
      ", but world size is ",
      pg_->getRank());

  auto requestId = nextId();
  auto future = std::make_shared<FutureMessage>();
  if (message.isRequest()) {
    // millisecond level precision of when request started.
    auto futureStartTime = std::chrono::steady_clock::now();
    // Prepare endTime from timeout.
    auto timeout = rpcTimeout_.load();
    // Set infinite timeout if specified.
    steady_clock_time_point endTime = timeout.count() == 0
        ? kInfiniteTimeoutTimePoint
        : futureStartTime + timeout;
    bool notifyThread = false;
    {
      std::lock_guard<std::mutex> lock{futureMutex_};
      // Insert future into future map.
      futures_.emplace(
          std::piecewise_construct,
          std::forward_as_tuple(requestId),
          std::forward_as_tuple(FutureInfo(future, endTime, to.id_, timeout)));
      // insert future into timeouts map to keep track of its timeout
      auto& requestIds = futureTimeouts_[endTime];
      requestIds.insert(requestId);
      // Signal the watchdog to monitor future timeouts if this is the first
      // future created or it has earlier end time than other futures in the
      // map.
      if (futureTimeouts_.begin()->first == endTime &&
          (requestIds.size() == 1)) {
        notifyThread = true;
      }
    }
    if (notifyThread) {
      // Notify the watchdog thread only after releasing the lock,
      // so watchdog can acquire lock on waking up.
      futureTimeoutCV_.notify_one();
    }
    message.setId(requestId);
    ++clientActiveCalls_;
  } else {
    future->markCompleted(Message());
  }

  // Sending to ourselves: bypass the send logic and enqueue directly
  // to our receiving queue.
  if (to.id_ == (worker_id_t)pg_->getRank()) {
    threadPool_.run(std::bind(
        [this](const Message& message) {
          sendCounts_.increment(pg_->getRank());
          // Unlike the other cases, need to add a tensor deleter, since the
          // data outlives the scope of this function. It's shared_ptr<> due
          // to c++11 lambda capture limitations with unique_ptr<>.
          auto payload = std::make_unique<std::string>(
              wireSerialize(message.payload(), message.tensors()));
          const char* data = payload->data();
          size_t len = payload->length();
          std::string* delete_when_done = payload.release();
          enqueueRecv(RecvWork(
              getWorkerInfo(pg_->getRank()),
              message.type(),
              message.id(),
              torch::from_blob(
                  (void*)data,
                  len,
                  [delete_when_done](void*) { delete delete_when_done; },
                  {torch::kChar})));
        },
        std::move(message)));
    return future;
  }

  // NB: cannot directly pass ``to`` to the ``SendWork``, because it might no
  // longer be alive when the ``SendWork`` is executed. For example, the
  // application could query the ``WorkerInfo`` using name through the
  // ``RpcAgent::getWorkerInfo`` API, and pass the ``WorkerInfo`` back here, so
  // we have C++ -> Python -> C++. For an asynchronous RPC, the ``WorkerInfo``
  // reference on Python side could die before ``SendWork`` uses it, and Pybind
  // will not keep the Python reference alive even if it originally comes from
  // the C++ land. Hence, we have to explicitly use the ``WorkerInfo`` in the
  // C++ land.
  enqueueSend(SendWork(allWorkerInfo_[to.id_], std::move(message)));
  return future;
}

void ProcessGroupAgent::handleSend(const SendWork& work) {
  std::string serializedPayload =
      wireSerialize(work.message_.payload(), work.message_.tensors());

  std::vector<torch::Tensor> preamble = {torch::tensor(
      {(int64_t)pg_->getRank(),
       (int64_t)serializedPayload.length(),
       (int64_t)work.message_.type(),
       (int64_t)work.message_.id()},
      {torch::kInt64})};

  // ProcessGroup is not thread-safe when sending with the same tag,
  // hence the lock
  std::vector<std::shared_ptr<c10d::ProcessGroup::Work>> pendingSends;
  const auto dst = work.to_.id_;
  std::vector<torch::Tensor> payload = {torch::from_blob(
      (void*)serializedPayload.c_str(),
      serializedPayload.length(),
      {torch::kChar})};
  pendingSends.reserve(2);

  sendCounts_.increment(dst);

  {
    std::lock_guard<std::mutex> guard(sendMutexes_[dst]);
    pendingSends.emplace_back(pg_->send(preamble, dst, dst /* channelTag */));
    pendingSends.emplace_back(pg_->send(payload, dst, dst /* channelTag */));
  }
  // Write pendingSends to a global map so that they can be interrupted by
  // ::shutdown().
  std::unique_lock<std::mutex> pendingSendGuard(pendingSendMutex_);

  for (auto& p : pendingSends) {
    currentPendingSends_[dst].insert(p);
  }

  // Unlock to call into wait, otherwise shutdown() cannot interrupt here.
  pendingSendGuard.unlock();

  for (auto& pendingSend : pendingSends) {
    if (!rpcRunning_.load() || !pendingSend->wait()) {
      // Send was interrupted or RPC is not running.
      return;
    }
  }

  // Erase the pending sends that we added since we have returned from wait.
  pendingSendGuard.lock();
  // NB: We cannot just erase all of currentPendingSends[dst], since this might
  // preemptively remove sends from other threads.
  auto& set = currentPendingSends_[dst];
  for (auto& p : pendingSends) {
    set.erase(p);
  }
}

void ProcessGroupAgent::enqueueSend(SendWork work) {
  // NB: this can be changed to use a native move capture when moved to C++14
  threadPool_.run(std::bind(
      [this](const SendWork& work) {
        try {
          handleSend(work);
        } catch (std::exception& e) {
          if (work.message_.isRequest()) {
            auto err = c10::str(
                "Encountered exception in ProcessGroupAgent::enqueueSend: ",
                e.what());
            auto exceptionMsg =
                rpc::createExceptionResponse(err, work.message_.id());
            markFutureWithError(exceptionMsg);
          }
        }
      },
      std::move(work)));
}

<<<<<<< HEAD
void ProcessGroupAgent::handleRecv(RecvWork& work) {
  torch::Tensor& payload = work.payload_;
  auto data = wireDeserialize(payload.storage().data(), payload.numel());
  Message message(
      std::move(data.first), std::move(data.second), work.type_, work.id_);
  if (message.isRequest()) {
    auto futureResponse = cb_->operator()(message);
    if (futureResponse->completed()) {
      if (!futureResponse->hasError()) {
        send(work.from_, std::move(*futureResponse).moveValue());
      } else {
        send(
            work.from_,
            createExceptionResponse(
                futureResponse->error()->what(), message.id()));
      }
    } else {
      // Callback processing returned an incomplete future. Add sending the
      // response as a callback which fires when the future completes.
      auto fromId = work.from_.id_;
      auto requestId = work.id_;
      futureResponse->addCallback(
          [this, fromId, requestId, futureResponse](
              const Message& /* unused */,
              const c10::optional<utils::FutureError>& err) {
            if (!err) {
              send(
                  getWorkerInfo(fromId),
                  std::move(*futureResponse).moveValue());
            } else {
              send(
                  getWorkerInfo(fromId),
                  createExceptionResponse(err->what(), requestId));
            }
          });
    }
  } else if (message.isResponse()) {
    auto id = message.id();
    std::shared_ptr<FutureMessage> fm = nullptr;
    {
      std::lock_guard<std::mutex> lock{futureMutex_};
      const auto& futureInfo = futures_.find(id);
      if (futureInfo == futures_.end()) {
        // Received a completion for a timed out future, drop the recv.
        // RecvCounts will not be incremented here, it will be
        // incremented by the sender who has determined the future has
        // timed out.
        return;
      }
      // Use futureInfo before destructing it.
      fm = futureInfo->second.future_;
      auto endTime = futureInfo->second.endTime_;
      futures_.erase(id);
      // look up the corresponding future by its time out and request
      // ID, and remove it from the timeouts map
      auto& futuresAtTime = futureTimeouts_[endTime];
      auto it = futuresAtTime.find(id);
      TORCH_INTERNAL_ASSERT(
          it != futuresAtTime.end(),
          "Error: could not find future in futureTimeouts map, race condition.");
      futuresAtTime.erase(it);
      if (futuresAtTime.empty()) {
        // remove the key from futureTimeouts_
        futureTimeouts_.erase(endTime);
      }
    }
    futureCV_.notify_all();
    if (message.type() == MessageType::EXCEPTION) {
      fm->setError(
          std::string(message.payload().begin(), message.payload().end()));
    } else {
      fm->markCompleted(std::move(message));
    }
  } else {
    // TODO: pass the error back to the caller instead of crashing here.
    TORCH_INTERNAL_ASSERT(false, "unrecognized message type ", message.type());
  }
=======
void ProcessGroupAgent::enqueueRecv(RecvWork work) {
  threadPool_.run(std::bind(
      [&](RecvWork& work) {
        torch::Tensor& payload = work.payload_;
        auto data = wireDeserialize(payload.storage().data(), payload.numel());
        Message message(
            std::move(data.first),
            std::move(data.second),
            work.type_,
            work.id_);
        if (message.isRequest()) {
          ++serverActiveCalls_;
          std::shared_ptr<FutureMessage> futureResponse;
          try {
            futureResponse = cb_->operator()(message);
          } catch (const std::exception& e) {
            futureResponse = std::make_shared<FutureMessage>();
            futureResponse->setError(e.what());
          }
          if (futureResponse->completed()) {
            --serverActiveCalls_;
            if (!futureResponse->hasError()) {
              send(work.from_, std::move(*futureResponse).moveValue());
            } else {
              send(
                  work.from_,
                  createExceptionResponse(
                      message, futureResponse->error()->what()));
            }
          } else {
            ++serverActiveAsyncCalls_;
            auto fromId = work.from_.id_;
            auto requestId = work.id_;
            futureResponse->addCallback(
                [this, fromId, requestId, futureResponse](
                    const Message& /* unused */,
                    const c10::optional<utils::FutureError>& err) {
                  --serverActiveCalls_;
                  --serverActiveAsyncCalls_;
                  if (!err) {
                    send(
                        getWorkerInfo(fromId),
                        std::move(*futureResponse).moveValue());
                  } else {
                    std::string errStr = err->what();
                    std::vector<char> payload(errStr.begin(), errStr.end());
                    Message m(
                        std::move(payload),
                        {},
                        MessageType::EXCEPTION,
                        requestId);
                    send(getWorkerInfo(fromId), std::move(m));
                  }
                });
          }
        } else if (message.isResponse()) {
          auto id = message.id();
          std::shared_ptr<FutureMessage> fm = nullptr;
          {
            std::lock_guard<std::mutex> lock{futureMutex_};
            const auto& futureInfo = futures_.find(id);
            if (futureInfo == futures_.end()) {
              // Received a completion for a timed out future, drop the recv.
              // RecvCounts will not be incremented here, it will be incremented
              // by the sender who has determined the future has timed out.
              return;
            }
            // Use futureInfo before destructing it.
            fm = futureInfo->second.future_;
            auto endTime = futureInfo->second.endTime_;
            futures_.erase(id);
            // look up the corresponding future by its time out and request ID,
            // and remove it from the timeouts map
            auto& futuresAtTime = futureTimeouts_[endTime];
            auto it = futuresAtTime.find(id);
            TORCH_INTERNAL_ASSERT(
                it != futuresAtTime.end(),
                "Error: could not find future in futureTimeouts map, race condition.");
            futuresAtTime.erase(it);
            if (futuresAtTime.empty()) {
              // remove the key from futureTimeouts_
              futureTimeouts_.erase(endTime);
            }
          }
          futureCV_.notify_all();
          --clientActiveCalls_;
          if (message.type() == MessageType::EXCEPTION) {
            fm->setError(std::string(
                message.payload().begin(), message.payload().end()));
          } else {
            fm->markCompleted(std::move(message));
          }
        } else {
          // TODO: pass the error back to the caller instead of crashing here.
          TORCH_INTERNAL_ASSERT(
              false, "unrecognized message type ", message.type());
        }
>>>>>>> d5fb8846

  recvCounts_.increment(work.from_.id_);
}

void ProcessGroupAgent::enqueueRecv(RecvWork work) {
  threadPool_.run(std::bind(
      [&](RecvWork& work) {
        try {
          handleRecv(work);
        } catch (const std::exception& e) {
          // Processing for this request/response failed. Log the details of the
          // request.
          auto fromId = work.from_.id_;
          auto err = c10::str(
              "Internal error while processing request of type ",
              work.type_,
              " on node ",
              RpcAgent::getWorkerInfo().id_,
              ", from node ",
              fromId,
              " : ",
              e.what());
          LOG(INFO) << err;
        }
      },
      std::move(work)));
}

void ProcessGroupAgent::markFutureWithError(Message& message) {
  TORCH_INTERNAL_ASSERT(
      message.type() == MessageType::EXCEPTION,
      "markFutureWithError should be only called with Message that has type Exception.");
  auto id = message.id();
  std::shared_ptr<FutureMessage> fm = nullptr;
  {
    std::lock_guard<std::mutex> lock{futureMutex_};
    const auto& futureInfo = futures_.find(id);

    if (futureInfo == futures_.end()) {
      // Did not find future in map - this can occur when the future has timed
      // out and been processed accordingly.
      return;
    }
    fm = futureInfo->second.future_;
    auto rpcEndTime = futureInfo->second.endTime_;
    futures_.erase(id);
    // look up the corresponding future by its time out and request ID,
    // and remove it from the timeouts map
    auto& futuresAtTime = futureTimeouts_[rpcEndTime];
    auto it = futuresAtTime.find(id);
    TORCH_INTERNAL_ASSERT(
        it != futuresAtTime.end(),
        "Error: could not find future in futureTimeouts map, race condition.");
    futuresAtTime.erase(it);
    if (futuresAtTime.empty()) {
      // remove the key from futureTimeouts_
      futureTimeouts_.erase(rpcEndTime);
    }
  }

  --clientActiveCalls_;
  fm->setError(std::string(message.payload().begin(), message.payload().end()));
  futureCV_.notify_all();
}

void ProcessGroupAgent::listenLoop() {
  try {
    listenLoopInternal();
  } catch (const std::exception& e) {
    // Error occured in listenLoop(). Stop receiving thread and store
    // exception to indicate that the RPC agent is in an unhealthy state and
    // we should shutdown.
    auto err = c10::str(
        "Encountered exception in ProcessGroupAgent::listenLoop(): ",
        e.what(),
        " on worker ",
        RpcAgent::getWorkerInfo().id_,
        ". This means that the RPC agent is in an unhealthy state and unusable.");
    LOG(ERROR) << err;
    {
      // Lock write to listenLoopException_ since ::send() reads from it.
      std::lock_guard<std::mutex> guard(listenLoopExceptionMutex_);
      listenLoopException_ = std::current_exception();
    }
  } catch (...) {
    {
      // Lock write to listenLoopException_ since ::send() reads from it.
      std::lock_guard<std::mutex> guard(listenLoopExceptionMutex_);
      std::string unknownErrorMsg =
          "Unknown exception occured in "
          "ProcessGroupAgent::listenLoop. RPC Agent is in an unhealthy state and "
          "unusable.";
      LOG(ERROR) << unknownErrorMsg;
      listenLoopException_ =
          std::make_exception_ptr(std::runtime_error(unknownErrorMsg));
    }
  }
}

void ProcessGroupAgent::listenLoopInternal() {
  while (rpcRunning_.load()) {
    // rank, tensor size, message type
    std::vector<torch::Tensor> preamble = {torch::empty({4}, {torch::kInt64})};
    auto work = pg_->recvAnysource(preamble, pg_->getRank());
    {
      std::lock_guard<std::mutex> guard(recvWorkMutex_);
      recvWork_ = work;
    }

    if (!rpcRunning_.load() || !work->wait() /* aborted */) {
      return;
    }

    int64_t* preamble_items = preamble.front().storage().data<int64_t>();

    auto srcRank = preamble_items[0];
    auto size = preamble_items[1];
    MessageType type = MessageType(preamble_items[2]);
    int64_t id = preamble_items[3];

    std::vector<torch::Tensor> tensors = {torch::empty({size}, {torch::kChar})};
    pg_->recv(tensors, srcRank, pg_->getRank())->wait();

    enqueueRecv(
        RecvWork(allWorkerInfo_[srcRank], type, id, std::move(tensors[0])));
  }
}

void ProcessGroupAgent::pollTimedOutRPCs() {
  while (rpcRunning_.load()) {
    std::unique_lock<std::mutex> lock{futureMutex_};
    steady_clock_time_point minEndTime;
    // Estimate amount of time the first future will time out in, and sleep
    // for that long.
    // if there are no futures or the first future's RPC timeout is set to 0
    // (meaning no timeout), then sleep for a set "infinity" time.
    if (futureTimeouts_.empty()) {
      minEndTime = kInfiniteTimeoutTimePoint;
    } else {
      minEndTime = futureTimeouts_.begin()->first;
    }

    auto shouldUpdateMinEndTimePredicate = [&, this]() -> bool {
      // Notice, whoever modifying `rpcRunning_`
      // must acquire lock on `futureMutex_`.
      // Otherwise, this predicate could deadlock.
      // If during evaluating the predicate, `::shutdown()` is called, then
      // the predicate missed the notification before it started waiting
      // on the cond var.
      if (!rpcRunning_.load()) {
        return true;
      }
      steady_clock_time_point minEndTimeInMap = kInfiniteTimeoutTimePoint;
      if (futureTimeouts_.empty()) {
        minEndTimeInMap = kInfiniteTimeoutTimePoint;
      } else {
        minEndTimeInMap = futureTimeouts_.begin()->first;
      }
      return minEndTimeInMap < minEndTime;
    };

    bool shouldUpdateMinEndTime = true;
    if (minEndTime == kInfiniteTimeoutTimePoint) {
      futureTimeoutCV_.wait(lock, shouldUpdateMinEndTimePredicate);
    } else {
      shouldUpdateMinEndTime = futureTimeoutCV_.wait_until(
          lock, minEndTime, shouldUpdateMinEndTimePredicate);
    }
    if (shouldUpdateMinEndTime) {
      continue;
    }

    const auto timedOutFutures = processTimedOutFutures();
    lock.unlock();
    futureCV_.notify_all();

    for (const auto& timedOutFuture : timedOutFutures) {
      auto err = c10::str(
          "RPC ran for more than ",
          timedOutFuture.timeout_.count(),
          " milliseconds and timed out.");
      // This is a dummy response that's not send over RPC, so the ID field is
      // not used for any request/response matching.
      const auto exceptionMsg = createExceptionResponse(err, -1);
      if (!timedOutFuture.future_->hasError()) {
        --clientActiveCalls_;
        timedOutFuture.future_->setError(std::string(
            exceptionMsg.payload().begin(), exceptionMsg.payload().end()));
      }
      // The future timed out and will not be processed by handleRecv(), even if
      // we eventually get a response. In order to keep track of all send/recv
      // pairs, we increment the count here.
      const int dst = timedOutFuture.dstRank_;
      recvCounts_.increment(dst);
    }
  }
}

const std::vector<ProcessGroupAgent::FutureInfo> ProcessGroupAgent::
    processTimedOutFutures() {
  std::vector<FutureInfo> timedOutFutures;
  for (auto it = futureTimeouts_.begin(); it != futureTimeouts_.end();
       /* intentional no increment */) {
    const auto& endTime = it->first;
    if (std::chrono::steady_clock::now() < endTime) {
      // Since the futureTimeouts_ map is ordered by timeout, we don't need
      // to check the remaining futures.
      break;
    } else {
      const auto& futureIDs = it->second;
      for (const auto& futureID : futureIDs) {
        auto futureIt = futures_.find(futureID);
        TORCH_INTERNAL_ASSERT(
            futureIt != futures_.end(),
            "Race Condition - Expected future does not exist in map");
        const auto futInfo = futureIt->second;
        timedOutFutures.push_back(futInfo);
        futures_.erase(futureID);
      }
      it = futureTimeouts_.erase(it);
    }
  }
  return timedOutFutures;
}

std::unordered_map<std::string, std::string> ProcessGroupAgent::getMetrics() {
  std::unordered_map<std::string, std::string> metrics;
  {
    std::unique_lock<std::mutex> lock(futureMutex_);
    auto futuresSize = futures_.size();
    lock.unlock();
    metrics[kNumPendingRequests] = c10::to_string(futuresSize);
  }
  metrics[kThreadPoolSize] = c10::to_string(threadPool_.size());
  metrics[kNumIdleThreads] = c10::to_string(threadPool_.numAvailable());
  metrics[kClientActiveCalls] = c10::to_string(clientActiveCalls_.load());
  metrics[kServerActiveCalls] = c10::to_string(serverActiveCalls_.load());
  metrics[kServerActiveAsyncCalls] =
      c10::to_string(serverActiveAsyncCalls_.load());
  if (isGILProfilingEnabled()) {
    // Add time-series based metrics, just GIL wait times for now.
    {
      std::unique_lock<std::mutex> lock(metricsMutex_);
      auto avgGilWaitTime = metrics_[GIL_WAIT_TIME]->computeAverage();
      lock.unlock();
      metrics[kGilAverageWaitTime] = c10::to_string(avgGilWaitTime);
    }
  }
  return metrics;
}

void ProcessGroupAgent::addGilWaitTime(
    const std::chrono::microseconds gilWaitTime) {
  std::lock_guard<std::mutex> lock(metricsMutex_);
  metrics_[ProcessGroupAgentMetrics::GIL_WAIT_TIME]->addData(
      gilWaitTime.count());
}

} // namespace rpc
} // namespace distributed
} // namespace torch<|MERGE_RESOLUTION|>--- conflicted
+++ resolved
@@ -260,26 +260,21 @@
       recvWork_->abort();
     }
   }
-  LOG(INFO) << "Worker " << RpcAgent::getWorkerInfo().id_
-            << " aborting pending sends to all dst ranks";
   // Abort any pending sends to any destination rank.
   {
     std::lock_guard<std::mutex> lock(pendingSendMutex_);
     for (auto& it : currentPendingSends_) {
       const auto& pendingSends = it.second;
+      const auto dst = it.first;
       for (auto send : pendingSends) {
+        LOG(INFO) << "Worker " << RpcAgent::getWorkerInfo().id_
+                  << " aborting pending send to destination rank " << dst;
         send->abort();
       }
     }
   }
-  LOG(INFO) << "Worker " << RpcAgent::getWorkerInfo().id_
-            << " call into waitWorkComplete.";
   threadPool_.waitWorkComplete();
-  LOG(INFO) << "Worker " << RpcAgent::getWorkerInfo().id_
-            << " call into listener join.";
   listenerThread_.join();
-  LOG(INFO) << "Worker " << RpcAgent::getWorkerInfo().id_
-            << " shutdown complete.";
 }
 
 std::shared_ptr<FutureMessage> ProcessGroupAgent::send(
@@ -470,7 +465,6 @@
       std::move(work)));
 }
 
-<<<<<<< HEAD
 void ProcessGroupAgent::handleRecv(RecvWork& work) {
   torch::Tensor& payload = work.payload_;
   auto data = wireDeserialize(payload.storage().data(), payload.numel());
@@ -548,107 +542,6 @@
     // TODO: pass the error back to the caller instead of crashing here.
     TORCH_INTERNAL_ASSERT(false, "unrecognized message type ", message.type());
   }
-=======
-void ProcessGroupAgent::enqueueRecv(RecvWork work) {
-  threadPool_.run(std::bind(
-      [&](RecvWork& work) {
-        torch::Tensor& payload = work.payload_;
-        auto data = wireDeserialize(payload.storage().data(), payload.numel());
-        Message message(
-            std::move(data.first),
-            std::move(data.second),
-            work.type_,
-            work.id_);
-        if (message.isRequest()) {
-          ++serverActiveCalls_;
-          std::shared_ptr<FutureMessage> futureResponse;
-          try {
-            futureResponse = cb_->operator()(message);
-          } catch (const std::exception& e) {
-            futureResponse = std::make_shared<FutureMessage>();
-            futureResponse->setError(e.what());
-          }
-          if (futureResponse->completed()) {
-            --serverActiveCalls_;
-            if (!futureResponse->hasError()) {
-              send(work.from_, std::move(*futureResponse).moveValue());
-            } else {
-              send(
-                  work.from_,
-                  createExceptionResponse(
-                      message, futureResponse->error()->what()));
-            }
-          } else {
-            ++serverActiveAsyncCalls_;
-            auto fromId = work.from_.id_;
-            auto requestId = work.id_;
-            futureResponse->addCallback(
-                [this, fromId, requestId, futureResponse](
-                    const Message& /* unused */,
-                    const c10::optional<utils::FutureError>& err) {
-                  --serverActiveCalls_;
-                  --serverActiveAsyncCalls_;
-                  if (!err) {
-                    send(
-                        getWorkerInfo(fromId),
-                        std::move(*futureResponse).moveValue());
-                  } else {
-                    std::string errStr = err->what();
-                    std::vector<char> payload(errStr.begin(), errStr.end());
-                    Message m(
-                        std::move(payload),
-                        {},
-                        MessageType::EXCEPTION,
-                        requestId);
-                    send(getWorkerInfo(fromId), std::move(m));
-                  }
-                });
-          }
-        } else if (message.isResponse()) {
-          auto id = message.id();
-          std::shared_ptr<FutureMessage> fm = nullptr;
-          {
-            std::lock_guard<std::mutex> lock{futureMutex_};
-            const auto& futureInfo = futures_.find(id);
-            if (futureInfo == futures_.end()) {
-              // Received a completion for a timed out future, drop the recv.
-              // RecvCounts will not be incremented here, it will be incremented
-              // by the sender who has determined the future has timed out.
-              return;
-            }
-            // Use futureInfo before destructing it.
-            fm = futureInfo->second.future_;
-            auto endTime = futureInfo->second.endTime_;
-            futures_.erase(id);
-            // look up the corresponding future by its time out and request ID,
-            // and remove it from the timeouts map
-            auto& futuresAtTime = futureTimeouts_[endTime];
-            auto it = futuresAtTime.find(id);
-            TORCH_INTERNAL_ASSERT(
-                it != futuresAtTime.end(),
-                "Error: could not find future in futureTimeouts map, race condition.");
-            futuresAtTime.erase(it);
-            if (futuresAtTime.empty()) {
-              // remove the key from futureTimeouts_
-              futureTimeouts_.erase(endTime);
-            }
-          }
-          futureCV_.notify_all();
-          --clientActiveCalls_;
-          if (message.type() == MessageType::EXCEPTION) {
-            fm->setError(std::string(
-                message.payload().begin(), message.payload().end()));
-          } else {
-            fm->markCompleted(std::move(message));
-          }
-        } else {
-          // TODO: pass the error back to the caller instead of crashing here.
-          TORCH_INTERNAL_ASSERT(
-              false, "unrecognized message type ", message.type());
-        }
->>>>>>> d5fb8846
-
-  recvCounts_.increment(work.from_.id_);
 }
 
 void ProcessGroupAgent::enqueueRecv(RecvWork work) {
@@ -671,6 +564,7 @@
               e.what());
           LOG(INFO) << err;
         }
+        recvCounts_.increment(work.from_.id_);
       },
       std::move(work)));
 }
@@ -831,7 +725,7 @@
       // This is a dummy response that's not send over RPC, so the ID field is
       // not used for any request/response matching.
       const auto exceptionMsg = createExceptionResponse(err, -1);
-      if (!timedOutFuture.future_->hasError()) {
+      if (!timedOutFuture.future->hasError()) {
         --clientActiveCalls_;
         timedOutFuture.future_->setError(std::string(
             exceptionMsg.payload().begin(), exceptionMsg.payload().end()));
