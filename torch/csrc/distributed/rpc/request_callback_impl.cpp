#include <torch/csrc/distributed/rpc/request_callback_impl.h>

#include <c10/util/C++17.h>
#include <torch/csrc/distributed/autograd/context/container.h>
#include <torch/csrc/distributed/autograd/context/context.h>
#include <torch/csrc/distributed/autograd/engine/dist_engine.h>
#include <torch/csrc/distributed/autograd/rpc_messages/cleanup_autograd_context_req.h>
#include <torch/csrc/distributed/autograd/rpc_messages/cleanup_autograd_context_resp.h>
#include <torch/csrc/distributed/autograd/rpc_messages/propagate_gradients_req.h>
#include <torch/csrc/distributed/autograd/rpc_messages/propagate_gradients_resp.h>
#include <torch/csrc/distributed/autograd/rpc_messages/rpc_with_autograd.h>
#include <torch/csrc/distributed/autograd/utils.h>
#include <torch/csrc/distributed/rpc/python_call.h>
#include <torch/csrc/distributed/rpc/python_remote_call.h>
#include <torch/csrc/distributed/rpc/python_resp.h>
#include <torch/csrc/distributed/rpc/python_rpc_handler.h>
#include <torch/csrc/distributed/rpc/rref_context.h>
#include <torch/csrc/distributed/rpc/rref_impl.h>
#include <torch/csrc/distributed/rpc/rref_proto.h>
#include <torch/csrc/distributed/rpc/script_call.h>
#include <torch/csrc/distributed/rpc/script_remote_call.h>
#include <torch/csrc/distributed/rpc/script_resp.h>
#include <torch/csrc/distributed/rpc/utils.h>
#include <torch/csrc/jit/python/pybind_utils.h>

namespace torch {
namespace distributed {
namespace rpc {

using namespace torch::distributed::autograd;

std::shared_ptr<FutureMessage> RequestCallbackImpl::processRpc(
    RpcCommandBase& rpc,
    MessageType messageType,
    int64_t messageId) const {
  auto wrap = [messageId](Message m) {
    m.setId(messageId);
    return std::make_shared<FutureMessage>(std::move(m));
  };

  // TODO: RpcCommandBase should have an abstract execute() method that we can
  // call here instead of having another switch statement here. Even better we
  // could have abstract classes RpcRequest and RpcResp which inherit from
  // RpcCommandBase and RpcRequest declares the abstract method execute() that
  // we can call here. RpcResponse could have an abstract method to convert it
  // to a python object.
  switch (messageType) {
    case MessageType::SCRIPT_CALL: {
      auto& scriptCall = static_cast<ScriptCall&>(rpc);

      // scriptCall is only alive within this block, use reference to avoid copy
      auto& stack = scriptCall.stackRef();
      RRefContext::getInstance().waitForThreadLocalPendingUsers();
      if (scriptCall.hasOp()) {
        scriptCall.op()->getOperation()(stack);
      } else {
        PythonRpcHandler::getInstance()
            .jitCompilationUnit()
            ->get_function(scriptCall.qualifiedName())
            .run(stack);
      }

      TORCH_INTERNAL_ASSERT(
          stack.size() == 1,
          "Return value of a builtin operator or a "
          "TorchScript function should be a single IValue, got a vector of "
          "size ",
          stack.size());

      return wrap(std::move(ScriptResp(std::move(stack.front()))).toMessage());
    }
    case MessageType::PYTHON_CALL: {
      auto& pyCall = static_cast<PythonCall&>(rpc);
      auto& pythonRpcHandler = PythonRpcHandler::getInstance();
      std::shared_ptr<SerializedPyObj> serializedPyObj = nullptr;
      {
        pybind11::gil_scoped_acquire ag;
        auto pythonUdf = pythonRpcHandler.deserialize(pyCall.serializedPyObj());
<<<<<<< HEAD
        {
          pybind11::gil_scoped_release rg;
          RRefContext::getInstance().waitForThreadLocalPendingUsers();
        }
        serializedPyObj = std::make_shared<SerializedPyObj>(
            pythonRpcHandler.serialize(
=======
        serializedPyObj =
            std::make_shared<SerializedPyObj>(pythonRpcHandler.serialize(
>>>>>>> 358b6ac2
                pythonRpcHandler.runPythonUdf(std::move(pythonUdf))));
      }
      return wrap(
          std::move(PythonResp(std::move(*serializedPyObj))).toMessage());
    }
    case MessageType::SCRIPT_REMOTE_CALL: {
      auto& scriptRemoteCall = static_cast<ScriptRemoteCall&>(rpc);
      auto rrefId = scriptRemoteCall.retRRefId();
      auto forkId = scriptRemoteCall.retForkId();
      auto& ctx = RRefContext::getInstance();

      TypePtr returnType;
      if (scriptRemoteCall.hasOp()) {
        returnType = scriptRemoteCall.op()->schema().returns()[0].type();
      } else {
        returnType = PythonRpcHandler::getInstance()
                         .jitCompilationUnit()
                         ->get_function(scriptRemoteCall.qualifiedName())
                         .getSchema()
                         .returns()
                         .at(0)
                         .type();
      }

      auto ownerRRef = ctx.getOrCreateOwnerRRef(rrefId, returnType);

      // TODO: make this asynchronous
      // scriptRemoteCall is only alive within this block, use reference to
      // avoid copy
      auto& stack = scriptRemoteCall.stackRef();
      RRefContext::getInstance().waitForThreadLocalPendingUsers();
      if (scriptRemoteCall.hasOp()) {
        scriptRemoteCall.op()->getOperation()(stack);
      } else {
        PythonRpcHandler::getInstance()
            .jitCompilationUnit()
            ->get_function(scriptRemoteCall.qualifiedName())
            .run(stack);
      }

      TORCH_INTERNAL_ASSERT(
          stack.size() == 1,
          "Return value of a builtin operator or a "
          "TorchScript function should be a single IValue, got a vector of "
          "size ",
          stack.size());

      ownerRRef->setValue(std::move(stack.front()));
      if (rrefId != forkId) {
        // Caller is a user and callee is the owner, add fork
        //
        // NB: rrefId == forkId is true if and only if calling remote to self.
        // In that case both the caller and the callee will access the
        // OwnerRRef. Hence, on the callee side (here), it should not call
        // addForkOfOwner as it is not a fork. To allow callee to distinguish
        // when this request is sent to self, the caller will set forkId using
        // rrefId (OwnerRRef does not have a forkId anyway).
        ctx.addForkOfOwner(rrefId, forkId);
      }
      return wrap(RemoteRet(rrefId, forkId).toMessage());
    }
    case MessageType::PYTHON_REMOTE_CALL: {
      auto& prc = static_cast<PythonRemoteCall&>(rpc);

      auto rrefId = RRefId::fromIValue(prc.retRRefId());
      auto forkId = ForkId::fromIValue(prc.retForkId());
      auto& ctx = RRefContext::getInstance();

      auto ownerRRef = ctx.getOrCreateOwnerRRef(rrefId, PyObjectType::get());

      auto& pythonRpcHandler = PythonRpcHandler::getInstance();
      IValue py_ivalue;
      {
        pybind11::gil_scoped_acquire ag;
        auto pythonUdf = pythonRpcHandler.deserialize(prc.serializedPyObj());
        {
          pybind11::gil_scoped_release rg;
          ctx.waitForThreadLocalPendingUsers();
        }
        py_ivalue = jit::toIValue(
            PythonRpcHandler::getInstance().runPythonUdf(std::move(pythonUdf)),
            PyObjectType::get());
      }

      ownerRRef->setValue(std::move(py_ivalue));

      if (rrefId != forkId) {
        // Caller is a user and callee is the owner, add fork
        //
        // NB: rrefId == forkId is true if and only if calling remote to self.
        // In that case both the caller and the callee will access the
        // OwnerRRef. Hence, on the callee side (here), it should not call
        // addForkOfOwner as it is not a fork. To allow callee to distinguish
        // when this request is sent to self, the caller will set forkId using
        // rrefId (OwnerRRef does not have a forkId anyway).
        ctx.addForkOfOwner(rrefId, forkId);
      }
      return wrap(RemoteRet(rrefId, forkId).toMessage());
    }
    case MessageType::SCRIPT_RREF_FETCH_CALL: {
      auto& srf = static_cast<ScriptRRefFetchCall&>(rpc);
      auto& ctx = RRefContext::getInstance();
      c10::intrusive_ptr<OwnerRRef> rref = ctx.getOwnerRRef(srf.rrefId());
      if (rref->hasValue()) { // optional fast-path
        return wrap(ScriptRRefFetchRet({rref->getValue()}).toMessage());
      }
      auto whenValueSet = rref->getFuture();
      auto responseFuture = std::make_shared<FutureMessage>();

      // Our response is satisfied when the rpcs come back.
      whenValueSet->addCallback(
          [responseFuture, messageId, rref](
              const rpc::Message& /* unused */,
              const c10::optional<utils::FutureError>& error) {
            if (!error) {
              Message m = ScriptRRefFetchRet({rref->getValue()}).toMessage();
              m.setId(messageId);
              responseFuture->markCompleted(std::move(m));
            } else {
              responseFuture->setError(error->what());
            }
          });
      return responseFuture;
    }
    case MessageType::PYTHON_RREF_FETCH_CALL: {
      auto& prf = static_cast<PythonRRefFetchCall&>(rpc);
      auto& ctx = RRefContext::getInstance();
      c10::intrusive_ptr<OwnerRRef> rref = ctx.getOwnerRRef(prf.rrefId());
      if (rref->hasValue()) { // optional fast-path
        auto value = rref->getValue();
        py::object pyValue;
        {
          pybind11::gil_scoped_acquire ag;
          pyValue = torch::jit::toPyObject(std::move(value));
        }
        SerializedPyObj result =
            PythonRpcHandler::getInstance().serialize(pyValue);
        return wrap(
            PythonRRefFetchRet(std::move(result).toIValues()).toMessage());
      }

      auto whenValueSet = rref->getFuture();
      auto responseFuture = std::make_shared<FutureMessage>();

      // Our response is satisfied when the rpcs come back.
      whenValueSet->addCallback(
          [responseFuture, messageId, rref](
              const rpc::Message& /* unused */,
              const c10::optional<utils::FutureError>& error) {
            if (!error) {
              auto value = rref->getValue();
              py::object pyValue;
              {
                pybind11::gil_scoped_acquire ag;
                pyValue = torch::jit::toPyObject(std::move(value));
              }
              SerializedPyObj result =
                  PythonRpcHandler::getInstance().serialize(pyValue);
              Message m =
                  PythonRRefFetchRet(std::move(result).toIValues()).toMessage();
              m.setId(messageId);
              responseFuture->markCompleted(std::move(m));
            } else {
              responseFuture->setError(error->what());
            }
          });
      return responseFuture;
    }
    case MessageType::RREF_USER_DELETE: {
      auto& rud = static_cast<RRefUserDelete&>(rpc);
      auto& ctx = RRefContext::getInstance();
      auto deletedRRef = ctx.delForkOfOwner(rud.rrefId(), rud.forkId());
      if (deletedRRef && deletedRRef->isPyObj()) {
        pybind11::gil_scoped_acquire ag;
        deletedRRef.reset();
      }
      return wrap(std::move(RRefAck()).toMessage());
    }
    case MessageType::RREF_CHILD_ACCEPT: {
      auto& rca = static_cast<RRefChildAccept&>(rpc);
      auto& ctx = RRefContext::getInstance();
      ctx.delPendingChild(rca.forkId());
      return wrap(std::move(RRefAck()).toMessage());
    }
    case MessageType::RREF_FORK_REQUEST: {
      auto& rfr = static_cast<RRefForkRequest&>(rpc);
      auto& ctx = RRefContext::getInstance();
      ctx.addForkOfOwner(rfr.rrefId(), rfr.forkId());
      return wrap(RRefAck().toMessage());
    }
    case MessageType::FORWARD_AUTOGRAD_REQ: {
      auto& rpcWithAutograd = static_cast<RpcWithAutograd&>(rpc);

      // Attach 'recv' autograd function.
      auto autogradContext = addRecvRpcBackward(
          rpcWithAutograd.autogradMetadata(),
          rpcWithAutograd.tensors(),
          rpcWithAutograd.fromWorkerId());
      // For this recv thread on server side, before processRpc(),
      // set current_context_id_ to be context_id passed from client.
      // In this way, if there is nested rpc call in python rpc call, original
      // context_id from client can be passed in the chain calls.
      auto& autogradContainer = DistAutogradContainer::getInstance();
      TORCH_INTERNAL_ASSERT(
          autogradContext != nullptr,
          "autogradContext is nullptr, FORWARD_AUTOGRAD_REQ should always get "
          "or create valid autogradContext in addRecvRpcBackward.");
      autogradContainer.setCurrentContextId(autogradContext->contextId());

      // Process the original RPC.
      auto wrappedMessageType = rpcWithAutograd.wrappedMessageType();
      // Kick off processing for the nested future and get a Future<T> to the
      // result.
      auto wrappedRpcResponseFuture = processRpc(
          rpcWithAutograd.wrappedRpc(), wrappedMessageType, messageId);

      // Make an overall future for the wrapped response.
      auto responseFuture = std::make_shared<rpc::FutureMessage>();
      auto fromWorkerId = rpcWithAutograd.fromWorkerId();
      // The original future needs to be marked as completed when the wrapped
      // one completes, with the autograd context information wrapped.
      wrappedRpcResponseFuture->addCallback(
          [responseFuture, messageId, fromWorkerId, wrappedRpcResponseFuture](
              const Message& /* unused */,
              const c10::optional<utils::FutureError>& error) {
            if (error) {
              // Propagate error to responseFuture if we had one.
              responseFuture->setError(error->what());
            } else {
              auto msg = getMessageWithAutograd(
                  fromWorkerId,
                  std::move(*wrappedRpcResponseFuture).moveValue(),
                  MessageType::FORWARD_AUTOGRAD_RESP);
              msg.setId(messageId);
              responseFuture->markCompleted(std::move(msg));
            }
          });
      return responseFuture;
    }
    case MessageType::BACKWARD_AUTOGRAD_REQ: {
      auto& gradientsCall = static_cast<PropagateGradientsReq&>(rpc);
      const auto& autogradMetadata = gradientsCall.getAutogradMetadata();

      // Retrieve the appropriate autograd context.
      auto autogradContext =
          DistAutogradContainer::getInstance().retrieveContext(
              autogradMetadata.autogradContextId);

      // Lookup the appropriate 'send' function to enqueue.
      std::shared_ptr<SendRpcBackward> sendFunction =
          autogradContext->retrieveSendFunction(
              autogradMetadata.autogradMessageId);

      // Attach the gradients to the send function.
      sendFunction->setGrads(gradientsCall.getGrads());

      auto responseFuture = std::make_shared<rpc::FutureMessage>();

      // Now execute the autograd graph using the "distributed engine."
      auto execFuture = DistEngine::getInstance().executeSendFunctionAsync(
          autogradContext, sendFunction, gradientsCall.retainGraph());

      // Our response is satisfied when the rpcs come back.
      execFuture->addCallback(
          [responseFuture, messageId](
              const Message& /* unused */,
              const c10::optional<utils::FutureError>& error) {
            if (!error) {
              Message m = std::move(PropagateGradientsResp()).toMessage();
              m.setId(messageId);
              responseFuture->markCompleted(std::move(m));
            } else {
              responseFuture->setError(error->what());
            }
          });
      return responseFuture;
    };
    case MessageType::CLEANUP_AUTOGRAD_CONTEXT_REQ: {
      auto& cleanupContextReq = static_cast<CleanupAutogradContextReq&>(rpc);
      auto cleanupContextId = cleanupContextReq.getContextId();
      // release the context if it still exists on this thread. We need to
      // check if it exists since it may have been deleted by an in-flight
      // RPC. This can create nested RPCs if there are other nodes that get
      // notified to clean up their context.
      DistAutogradContainer::getInstance().releaseContextIfPresent(
          cleanupContextId);
      return wrap(std::move(CleanupAutogradContextResp()).toMessage());
    }
    default: {
      TORCH_INTERNAL_ASSERT(
          false, "Request type ", messageType, " not supported.");
    }
  }
}

std::shared_ptr<FutureMessage> RequestCallbackImpl::processMessage(
    Message& request) const {
  if (request.hasUserFunction()) {
    RRefContext::getInstance().recordThreadLocalPendingUsers();
  }
  std::unique_ptr<RpcCommandBase> rpc = deserializeRequest(request);
  return processRpc(*rpc, request.type(), request.id());
}

} // namespace rpc
} // namespace distributed
} // namespace torch<|MERGE_RESOLUTION|>--- conflicted
+++ resolved
@@ -76,17 +76,12 @@
       {
         pybind11::gil_scoped_acquire ag;
         auto pythonUdf = pythonRpcHandler.deserialize(pyCall.serializedPyObj());
-<<<<<<< HEAD
         {
           pybind11::gil_scoped_release rg;
           RRefContext::getInstance().waitForThreadLocalPendingUsers();
         }
-        serializedPyObj = std::make_shared<SerializedPyObj>(
-            pythonRpcHandler.serialize(
-=======
         serializedPyObj =
             std::make_shared<SerializedPyObj>(pythonRpcHandler.serialize(
->>>>>>> 358b6ac2
                 pythonRpcHandler.runPythonUdf(std::move(pythonUdf))));
       }
       return wrap(
