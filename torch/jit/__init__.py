--- conflicted
+++ resolved
@@ -968,27 +968,15 @@
     return new_strong_submodule
 
 
-<<<<<<< HEAD
-def _try_compile_fn(fn, loc):
-=======
 # TODO: we are leaking these things because they don't have a distinct owner
 # right now.
 _delete_me_recursive_compile_holder = []
-def _try_compile_fn(fn):
+def _try_compile_fn(fn, loc):
     global _delete_me_recursive_compile_holder
->>>>>>> 3507eaf3
     if _jit_internal.is_ignored_fn(fn):
         # Don't do anything for @ignore'd functions
         return None
 
-<<<<<<< HEAD
-    if not inspect.isfunction(fn) and not inspect.ismethod(fn):
-        raise FrontendError(loc, "`{}` is not a function. Recursive scripting only supports "
-                           "Python functions or methods currently.\n"
-                           "Consider manually annotating `{}` with @torch.jit.script.".format(fn, fn))
-
-=======
->>>>>>> 3507eaf3
     if isinstance(fn, torch.nn.Module):
         # Since modules are callable pybind recognizes them as functions, but
         # don't do anything for them
