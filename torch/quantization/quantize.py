from __future__ import absolute_import, division, print_function, unicode_literals

import copy
import torch
import torch.nn as nn
import torch.nn._intrinsic as nni
import torch.nn._intrinsic.quantized as nniq
import torch.nn._intrinsic.qat as nniqat
import torch.nn.quantized as nnq
import torch.nn.quantized.dynamic as nnqd
from .QConfig import default_dynamic_qconfig
import torch.nn.qat as nnqat


DEFAULT_SKIP_LIST = [nn.Dropout, nn.Identity, nn.MaxPool2d, nn.AvgPool2d, nn.AdaptiveAvgPool2d]

def propagate_qconfig_helper(module, qconfig_dict, skip_list=DEFAULT_SKIP_LIST, qconfig_parent=None, prefix=''):
    r"""This is a helper function for `propagate_qconfig`

    Args:
        module: input module
        qconfig_dict: dictionary that maps from name of submodule to quantization
                     configuration
        qconfig_parent: quantization config of parent module, we will fallback to
                       this config when there is no specified config for current
                       module
        prefix: corresponding prefix of the current module, used as key in
                qconfig_dict

    Return:
        None, module is modified inplace with qconfig attached
    """
    if type(module) in skip_list:
        module.qconfig = None
    if not hasattr(module, 'qconfig'):
        module.qconfig = qconfig_parent
        if qconfig_dict:
            if prefix in qconfig_dict:
                module.qconfig = qconfig_dict[prefix]
            elif type(module) in qconfig_dict:
                module.qconfig = qconfig_dict[type(module)]

    # Don't quantize empty Sequential, empty Sequential is same as
    # Identity, but we can't put Sequential into skip list because
    # we also have non-empty Sequential and the qconfig needs to
    # be propagated to child in that case
    # TODO: Add test
    if len(module._modules) == 0 and type(module) == nn.Sequential:
        module.qconfig = None

    for name, child in module.named_children():
        module_prefix = prefix + '.' + name if prefix else name
        propagate_qconfig_helper(child, qconfig_dict, skip_list, module.qconfig, module_prefix)

# TODO(jerryzh): expose skip_list
def propagate_qconfig(module, qconfig_dict=None):
    r"""Propagate qconfig through the module hierarchy and assign `qconfig`
    attribute on each leaf module

    Args:
        module: input module
        qconfig_dict: dictionary that maps from name of submodule to quantization
            configuration, qconfig applies to all submodules of a given
            module unless qconfig for the submodules are specified(when the
            submodule already has qconfig attribute)

    Return:
        None, module is modified inplace with qconfig attached
    """
    if qconfig_dict is None:
        qconfig_dict = {}
    propagate_qconfig_helper(module, qconfig_dict)

def _observer_forward_hook(self, input, output):
    r"""Forward hook that calls observer on the output
    """
    return self.observer(output)

def add_observer(module):
    r"""Add observer for the leaf child of the module.

    This function insert observer module to all leaf child module that
    has a valid qconfig attribute.

    Args:
        module: input module with qconfig attributes for all the leaf modules
        that we want to quantize

    Return:
        None, module is modified inplace with added observer modules and
            forward_hooks
    """
    for child in module.children():
        if type(child) == nnq.FloatFunctional:
            if hasattr(child, 'qconfig') and child.qconfig is not None:
                child.observer = child.qconfig.activation()
        else:
            add_observer(child)

    # Insert observers only for leaf nodes, note that this observer is for
    # the output of the module, for input QuantStub will observe them
    if hasattr(module, 'qconfig') and module.qconfig is not None and \
       len(module._modules) == 0:
        # observer and hook will be gone after we swap the module
        module.add_module('observer', module.qconfig.activation())
        module.register_forward_hook(_observer_forward_hook)

class QuantWrapper(nn.Module):
    r"""A wrapper class that wraps the input module, adds QuantStub and
    DeQuantStub and surround the call to module with call to quant and dequant
    modules.

    This is used by the `quantization` utility functions to add the quant and
    dequant modules, before `convert` function `QuantStub` will just be observer,
    it observes the input tensor, after `convert`, `QuantStub`
    will be swapped to `nnq.Quantize` which does actual quantization. Similarly
    for `DeQuantStub`.
    """
    def __init__(self, module):
        super(QuantWrapper, self).__init__()
        qconfig = module.qconfig if hasattr(module, 'qconfig') else None
        self.add_module('quant', QuantStub(qconfig))
        self.add_module('dequant', DeQuantStub(qconfig))
        self.add_module('module', module)
        self.train(module.training)

    def forward(self, X):
        X = self.quant(X)
        X = self.module(X)
        return self.dequant(X)

def add_quant_dequant(module):
    r"""Wrap the leaf child module in QuantWrapper if it has a valid qconfig
    Note that this function will modify the children of module inplace and it
    can return a new module which wraps the input module as well.

    Args:
        module: input module with qconfig attributes for all the leaf modules
        that we want to quantize

    Return:
        Either the inplace modified module with submodules wrapped in
        `QuantWrapper` based on qconfig or a new `QuantWrapper` module which
        wraps the input module, the latter case only happens when the input
        module is a leaf module and we want to quantize it.
    """
    if len(module._modules) == 0 and hasattr(module, 'qconfig') and module.qconfig:
        return QuantWrapper(module)

    for name, child in module.named_children():
        module._modules[name] = add_quant_dequant(child)
    return module

def prepare(model):
    r"""Prepares the model for calibration or training.

    The model will be attached with observer and quant dequant or fake quant
    modules, and qconfig will be propagated.

    Note that the model will be modified inplace but in case the input model
    is a leaf model, a wrapped model will be returned.

    Args:
        mod: input model
    """
    propagate_qconfig(model)
    add_observer(model)

class QuantStub(nn.Module):
    r"""Quantize stub module, before calibration, this is same as an observer,
    it will be swapped as `nnq.Quantize` in `convert`.

    Args:
        qconfig: quantization configuration for the tensor,
            if qconfig is not provided, we will get qconfig from parent modules
    """
    def __init__(self, qconfig=None):
        super(QuantStub, self).__init__()
        if qconfig:
            self.qconfig = qconfig

    def forward(self, x):
        return x

class DeQuantStub(nn.Module):
    r"""Dequantize stub module, before calibration, this is same as identity,
    this will be swapped as `nnq.DeQuantize` in `convert`.
    """
    def __init__(self, qconfig=None):
        super(DeQuantStub, self).__init__()
        if qconfig:
            self.qconfig = qconfig

    def forward(self, x):
        return x

# Map for swapping float module to quantized ones
DEFAULT_MODULE_MAPPING = {
    nn.Linear: nnq.Linear,
    nn.ReLU: nnq.ReLU,
    nn.Conv2d: nnq.Conv2d,
    QuantStub: nnq.Quantize,
    DeQuantStub: nnq.DeQuantize,
    # Wrapper Modules:
    nnq.FloatFunctional: nnq.QFunctional,
    # Intrinsic modules:
    nni.ConvReLU2d: nniq.ConvReLU2d,
    nni.LinearReLU: nniq.LinearReLU,
    nniqat.ConvReLU2d: nniq.ConvReLU2d,
    nniqat.LinearReLU: nniq.LinearReLU,
    nniqat.ConvBn2d: nnq.Conv2d,
    nniqat.ConvBnReLU2d: nniq.ConvReLU2d,
    # QAT modules:
    nnqat.Linear: nnq.Linear,
    nnqat.Conv2d: nnq.Conv2d,
}

# Map for swapping float module to qat modules
DEFAULT_QAT_MODULE_MAPPING = {
    nn.Linear: nnqat.Linear,
    nn.Conv2d: nnqat.Conv2d,
    # Intrinsic modules:
    nni.ConvBn2d: nniqat.ConvBn2d,
    nni.ConvBnReLU2d: nniqat.ConvBnReLU2d,
    nni.ConvReLU2d: nniqat.ConvReLU2d,
    nni.LinearReLU: nniqat.LinearReLU
}

DEFAULT_DYNAMIC_MODULE_MAPPING = {
    nn.Linear: nnqd.Linear,
    nn.LSTM: nnqd.LSTM,
}

def quantize(model, run_fn, run_args, mapping=DEFAULT_MODULE_MAPPING):
    r"""Converts a float model to quantized model.

    First it will prepare the model for calibration or training, then it calls
    `run_fn` which will run the calibration step or training step,
    after that we will call `convert` which will convert the model to a
    quantized model.

    Args:
        model: input model
        run_fn: a function for evaluating the prepared model, can be a
            function that simply runs the prepared model or a training loop
        run_args: positional arguments for `run_fn`

    Return:
        Quantized model.
    """

    model = copy.deepcopy(model)
    model.eval()
    prepare(model)
    run_fn(model, run_args)
    convert(model, mapping)
    return model

DEFAULT_QCONFIG_DICT = {
    nn.Linear : default_dynamic_qconfig,
    nn.LSTM : default_dynamic_qconfig,
}

def quantize_dynamic(model, qconfig_dict=DEFAULT_QCONFIG_DICT, mapping=DEFAULT_DYNAMIC_MODULE_MAPPING, dtype=torch.qint8):
    r"""Converts a float model to dynamic quantized model.

    Perform dynamic training and output a quantized model.
    """
    model = copy.deepcopy(model)
    model.eval()
    propagate_qconfig(model, qconfig_dict)
    convert(model, mapping, dtype)
    return model

def prepare_qat(model):
    prepare(model)
    convert(model, DEFAULT_QAT_MODULE_MAPPING)

def quantize_qat(model, run_fn, run_args):
    r"""Do quantization aware training and output a quantized model

    Args:
        model: input model
        run_fn: a function for evaluating the prepared model, can be a
            function that simply runs the prepared model or a training loop
        run_args: positional arguments for `run_fn`

    Return:
        Quantized model.
    """
    model = copy.deepcopy(model)
    model.train()
    prepare_qat(model)
    run_fn(model, run_args)
    convert(model)
    return model

def convert(module, mapping=DEFAULT_MODULE_MAPPING, dtype=torch.qint8):
    r"""Converts the float module with observers(where we can get quantization
    parameters) to a quantized module.
    Args:
        module: calibrated module with observers
        mapping: a dictionary that maps from float module type to quantized
           module type, can be overwrritten to allow swapping user defined Modules
    """
    reassign = {}
    # TODO(jerryzh): remove after deciding on the impl of intrinsic modules
    SWAPPABLE_MODULES = (nni.ConvBn2d,
                         nni.ConvBnReLU2d,
                         nni.LinearReLU,
                         nni.ConvReLU2d)

    for name, mod in module.named_children():
        if type(mod) not in SWAPPABLE_MODULES:
            convert(mod, mapping, dtype)
        reassign[name] = swap_module(mod, mapping, dtype)

    for key, value in reassign.items():
        module._modules[key] = value

def swap_module(mod, mapping, dtype=torch.qint8):
    r"""Swaps the module if it has a quantized counterpart and it has an
    `observer` attached.

    Args:
        mod: input module
        mapping: a dictionary that maps from nn module to nnq module

    Return:
        The corresponding quantized module of `mod`
    """
    new_mod = mod
    if hasattr(mod, 'qconfig') and mod.qconfig is not None:
        if type(mod) in mapping:
<<<<<<< HEAD
            if (dtype == torch.qint8):
                new_mod = mapping[type(mod)].from_float(mod)
            else:  # dtype == torch.float16
                # We want to support float16 dynamic quantization
                new_mod = mapping[type(mod)].from_float(mod, dtype)
    return new_mod
=======
            new_mod = mapping[type(mod)].from_float(mod)
    return new_mod

def dump_tensor(mod, target_dict, prefix=""):
    r"""Traverse the modules and save the weight and stored activation to given dict.
    This is mainly used for quantization accuracy debug
    Args:
        mod: the top module we want to save all tensors
        prefix: the prefix for the current module
        target_dict: the dictionary used to save the tensors
    """
    def get_prefix(prefix):
        return prefix if prefix == "" else prefix + '.'

    weight_unpack = getattr(mod, "weight", None)
    if weight_unpack is not None and callable(weight_unpack):
        target_dict[get_prefix(prefix) + 'weight'] = mod.weight()
    elif hasattr(mod, 'weight'):
        target_dict[get_prefix(prefix) + 'weight'] = mod.weight

    if hasattr(mod, 'observer'):
        target_dict[get_prefix(prefix) + 'activation'] = mod.observer.get_tensor_value()
    for name, child in mod.named_children():
        module_prefix = get_prefix(prefix) + name if prefix else name
        dump_tensor(child, target_dict, module_prefix)
>>>>>>> 7e4ac8b8
<|MERGE_RESOLUTION|>--- conflicted
+++ resolved
@@ -332,16 +332,12 @@
     new_mod = mod
     if hasattr(mod, 'qconfig') and mod.qconfig is not None:
         if type(mod) in mapping:
-<<<<<<< HEAD
             if (dtype == torch.qint8):
                 new_mod = mapping[type(mod)].from_float(mod)
             else:  # dtype == torch.float16
                 # We want to support float16 dynamic quantization
                 new_mod = mapping[type(mod)].from_float(mod, dtype)
     return new_mod
-=======
-            new_mod = mapping[type(mod)].from_float(mod)
-    return new_mod
 
 def dump_tensor(mod, target_dict, prefix=""):
     r"""Traverse the modules and save the weight and stored activation to given dict.
@@ -364,5 +360,4 @@
         target_dict[get_prefix(prefix) + 'activation'] = mod.observer.get_tensor_value()
     for name, child in mod.named_children():
         module_prefix = get_prefix(prefix) + name if prefix else name
-        dump_tensor(child, target_dict, module_prefix)
->>>>>>> 7e4ac8b8
+        dump_tensor(child, target_dict, module_prefix)