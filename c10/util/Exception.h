--- conflicted
+++ resolved
@@ -369,12 +369,6 @@
 */
 inline void deprecated_AT_INDEX_ERROR() {}
 
-<<<<<<< HEAD
-C10_DEPRECATED_MESSAGE("AT_CHECK is deprecated, use TORCH_CHECK instead.")
-inline void deprecated_AT_CHECK() {}
-
-=======
->>>>>>> fa5bc9fa
 /*
 // Deprecation disabled until we fix sites in our codebase
 C10_DEPRECATED_MESSAGE("AT_ASSERT is deprecated, if you mean to indicate an internal invariant failure, use " \
